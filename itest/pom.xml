<?xml version="1.0" encoding="UTF-8"?>
<<<<<<< HEAD
<project xmlns="http://maven.apache.org/POM/4.0.0" xmlns:xsi="http://www.w3.org/2001/XMLSchema-instance" xsi:schemaLocation="http://maven.apache.org/POM/4.0.0 http://maven.apache.org/xsd/maven-4.0.0.xsd">
    <modelVersion>4.0.0</modelVersion>
    <parent>
        <artifactId>web</artifactId>
        <groupId>org.ops4j.pax</groupId>
        <version>4.0.0-SNAPSHOT</version>
    </parent>
    <groupId>org.ops4j.pax.web</groupId>
    <artifactId>itest</artifactId>
    <packaging>jar</packaging>
    <name>OPS4J Pax Web - Integration Tests</name>

    <description>Integration tests for Pax Web</description>

    <dependencies>
        <dependency>
            <groupId>org.osgi</groupId>
            <artifactId>org.osgi.compendium</artifactId>
            <scope>test</scope>
        </dependency>
        <!-- sample apps for testing -->
        <dependency>
            <groupId>org.ops4j.pax.web.samples</groupId>
            <artifactId>war</artifactId>
            <version>${project.version}</version>
            <type>war</type>
            <scope>test</scope>
        </dependency>
        <dependency>
            <groupId>org.ops4j.pax.web.samples</groupId>
            <artifactId>helloworld-hs</artifactId>
            <version>${project.version}</version>
            <type>bundle</type>
            <scope>test</scope>
        </dependency>
        <dependency>
            <groupId>org.ops4j.pax.web.samples</groupId>
            <artifactId>whiteboard</artifactId>
            <version>${project.version}</version>
            <type>bundle</type>
            <scope>test</scope>
        </dependency>
        <dependency>
            <groupId>org.eclipse.jetty</groupId>
            <artifactId>test-jetty-webapp</artifactId>
            <version>${dependency.jetty.version}</version>
            <type>war</type>
            <scope>test</scope>
        </dependency>
        <dependency>
            <groupId>org.apache.myfaces.commons</groupId>
            <artifactId>myfaces-commons-facelets-examples20</artifactId>
            <version>1.0.2.1</version>
            <type>war</type>
            <scope>test</scope>
        </dependency>
        <!-- pax-url -->
        <dependency>
            <groupId>org.ops4j.pax.swissbox</groupId>
            <artifactId>pax-swissbox-optional-jcl</artifactId>
            <scope>provided</scope>
        </dependency>
        <dependency>
            <groupId>org.ops4j.pax.swissbox</groupId>
            <artifactId>pax-swissbox-core</artifactId>
            <scope>provided</scope>
        </dependency>
        <dependency>
            <groupId>org.ops4j.pax.url</groupId>
            <artifactId>pax-url-war</artifactId>
            <scope>provided</scope>
        </dependency>
        <dependency>
            <groupId>org.ops4j.pax.url</groupId>
            <artifactId>pax-url-wrap</artifactId>
            <version>${dependency.paxurl.version}</version>
            <scope>provided</scope>
        </dependency>
        <dependency>
            <groupId>org.ops4j.pax.url</groupId>
            <artifactId>pax-url-aether</artifactId>
            <scope>test</scope>
        </dependency>
        <!-- Pax-web itself -->
        <dependency>
            <groupId>org.ops4j.pax.web</groupId>
            <artifactId>pax-web-api</artifactId>
            <scope>provided</scope>
        </dependency>
        <dependency>
            <groupId>org.ops4j.pax.web</groupId>
            <artifactId>pax-web-spi</artifactId>
            <scope>provided</scope>
        </dependency>
        <dependency>
            <groupId>org.ops4j.pax.web</groupId>
            <artifactId>pax-web-jsp</artifactId>
            <scope>provided</scope>
        </dependency>
        <dependency>
            <groupId>org.ops4j.pax.web</groupId>
            <artifactId>pax-web-runtime</artifactId>
            <scope>provided</scope>
        </dependency>
        <dependency>
            <groupId>org.ops4j.pax.web</groupId>
            <artifactId>pax-web-jetty</artifactId>
            <scope>provided</scope>
        </dependency>
        <dependency>
            <groupId>org.ops4j.pax.web</groupId>
            <artifactId>pax-web-tomcat</artifactId>
            <scope>provided</scope>
        </dependency>
        <dependency>
            <groupId>org.ops4j.pax.web</groupId>
            <artifactId>pax-web-extender-whiteboard</artifactId>
            <scope>provided</scope>
        </dependency>
        <dependency>
            <groupId>org.ops4j.pax.web</groupId>
            <artifactId>pax-web-extender-war</artifactId>
            <version>${project.version}</version>
            <scope>provided</scope>
        </dependency>
        <!-- Jetty -->
        <dependency>
            <groupId>org.eclipse.jetty</groupId>
            <artifactId>jetty-util</artifactId>
            <version>${dependency.jetty.version}</version>
            <scope>provided</scope>
        </dependency>
        <dependency>
            <groupId>org.eclipse.jetty</groupId>
            <artifactId>jetty-io</artifactId>
            <version>${dependency.jetty.version}</version>
            <scope>provided</scope>
        </dependency>
        <dependency>
            <groupId>org.eclipse.jetty</groupId>
            <artifactId>jetty-http</artifactId>
            <version>${dependency.jetty.version}</version>
            <scope>provided</scope>
        </dependency>
        <dependency>
            <groupId>org.eclipse.jetty</groupId>
            <artifactId>jetty-continuation</artifactId>
            <version>${dependency.jetty.version}</version>
            <scope>provided</scope>
        </dependency>
        <dependency>
            <groupId>org.eclipse.jetty</groupId>
            <artifactId>jetty-server</artifactId>
            <version>${dependency.jetty.version}</version>
            <scope>provided</scope>
        </dependency>
        <dependency>
            <groupId>org.eclipse.jetty</groupId>
            <artifactId>jetty-security</artifactId>
            <version>${dependency.jetty.version}</version>
            <scope>provided</scope>
        </dependency>
        <dependency>
            <groupId>org.eclipse.jetty</groupId>
            <artifactId>jetty-servlet</artifactId>
            <version>${dependency.jetty.version}</version>
            <scope>provided</scope>
        </dependency>
        <dependency>
            <groupId>org.eclipse.jetty</groupId>
            <artifactId>jetty-xml</artifactId>
            <version>${dependency.jetty.version}</version>
            <scope>provided</scope>
        </dependency>
        <dependency>
            <groupId>org.apache.geronimo.specs</groupId>
            <artifactId>geronimo-atinject_1.0_spec</artifactId>
            <version>1.0</version>
            <scope>provided</scope>
        </dependency>
        <dependency>
            <groupId>${servlet.spec.groupId}</groupId>
            <artifactId>${servlet.spec.artifactId}</artifactId>
            <version>${servlet.spec.version}</version>
            <scope>provided</scope>
        </dependency>
        <dependency>
            <groupId>org.eclipse.jdt.core.compiler</groupId>
            <artifactId>ecj</artifactId>
            <version>3.5.1</version>
            <scope>provided</scope>
        </dependency>
        <!-- test framework -->
        <!-- Pax Exam Dependencies -->
        <dependency>
            <groupId>org.ops4j.pax.exam</groupId>
            <artifactId>pax-exam-junit4</artifactId>
            <version>${version.pax-exam}</version>
            <scope>test</scope>
        </dependency>

        <dependency>
            <groupId>org.ops4j.pax.exam</groupId>
            <artifactId>pax-exam-container-native</artifactId>
            <version>${version.pax-exam}</version>
            <scope>test</scope>
        </dependency>
        <!-- Preferred link because it does not require an mvn url handler 
            implicitely. -->
        <dependency>
            <groupId>org.ops4j.pax.exam</groupId>
            <artifactId>pax-exam-link-mvn</artifactId>
            <version>${version.pax-exam}</version>
            <scope>test</scope>
        </dependency>
        <!-- Required when using mvn provisioning options -->
        <!-- <dependency> -->
        <!-- <groupId>org.ops4j.pax.url</groupId> -->
        <!-- <artifactId>pax-url-aether</artifactId> -->
        <!-- </dependency> -->
        <!-- <dependency> -->
        <!-- <groupId>org.ops4j.pax.url</groupId> -->
        <!-- <artifactId>pax-url-wrap</artifactId> -->
        <!-- <version>${dependency.paxurl.version}</version> -->
        <!-- </dependency> -->

        <dependency>
            <groupId>org.ops4j.pax.exam</groupId>
            <artifactId>pax-exam-testforge</artifactId>
            <version>${version.pax-exam}</version>
            <scope>test</scope>
        </dependency>

        <dependency>
            <groupId>org.ops4j.pax.exam</groupId>
            <artifactId>pax-exam-link-assembly</artifactId>
            <version>${version.pax-exam}</version>
            <scope>test</scope>
        </dependency>


        <dependency>
            <groupId>org.apache.httpcomponents</groupId>
            <artifactId>httpclient</artifactId>
            <version>4.1</version>
            <type>jar</type>
            <scope>test</scope>
        </dependency>
        <dependency>
            <groupId>commons-beanutils</groupId>
            <artifactId>commons-beanutils</artifactId>
            <version>1.8.3</version>
            <scope>test</scope>
        </dependency>
        <dependency>
            <groupId>commons-collections</groupId>
            <artifactId>commons-collections</artifactId>
            <version>3.2.1</version>
            <scope>test</scope>
        </dependency>
        <!-- <dependency> -->
        <!-- <groupId>javax.validation</groupId> -->
        <!-- <artifactId>validation-api</artifactId> -->
        <!-- <version>1.0.0.GA</version> -->
        <!-- <scope>test</scope> -->
        <!-- </dependency> -->
        <dependency>
            <groupId>org.apache.servicemix.specs</groupId>
            <artifactId>org.apache.servicemix.specs.jsr250-1.0</artifactId>
            <version>2.0.0</version>
            <scope>test</scope>
        </dependency>

        <!-- for jsf tests -->
        <dependency>
            <groupId>org.apache.myfaces.core</groupId>
            <artifactId>myfaces-api</artifactId>
            <version>${jsf-myfaces.version}</version>
            <scope>provided</scope>
        </dependency>
        <dependency>
            <groupId>org.apache.myfaces.core</groupId>
            <artifactId>myfaces-impl</artifactId>
            <version>${jsf-myfaces.version}</version>
            <scope>provided</scope>
        </dependency>
        <!-- <dependency> -->
        <!-- <groupId>org.apache.myfaces.core</groupId> -->
        <!-- <artifactId>myfaces-bundle</artifactId> -->
        <!-- <version>${jsf-myfaces.version}</version> -->
        <!-- <scope>provided</scope> -->
        <!-- </dependency> -->
        <dependency>
            <groupId>org.primefaces</groupId>
            <artifactId>primefaces</artifactId>
            <version>3.4.RC1</version>
            <scope>provided</scope>
        </dependency>

        <dependency>
            <groupId>junit</groupId>
            <artifactId>junit</artifactId>
            <scope>test</scope>
        </dependency>
        <dependency>
            <groupId>ch.qos.logback</groupId>
            <artifactId>logback-core</artifactId>
            <version>1.0.6</version>
            <scope>test</scope>
        </dependency>
        <dependency>
            <groupId>ch.qos.logback</groupId>
            <artifactId>logback-classic</artifactId>
            <version>1.0.6</version>
            <scope>test</scope>
        </dependency>

        <dependency>
            <groupId>org.apache.xbean</groupId>
            <artifactId>xbean-finder</artifactId>
            <scope>test</scope>
        </dependency>
        <dependency>
            <groupId>org.apache.xbean</groupId>
            <artifactId>xbean-bundleutils</artifactId>
            <scope>test</scope>
        </dependency>
        <dependency>
            <groupId>org.apache.servicemix.bundles</groupId>
            <artifactId>org.apache.servicemix.bundles.asm</artifactId>
            <scope>test</scope>
        </dependency>


        <!-- tomcat dependencies -->

        <dependency>
            <groupId>org.apache.geronimo.ext.tomcat</groupId>
            <artifactId>catalina</artifactId>
            <version>${dependency.tomcat.version}</version>
            <scope>provided</scope>
        </dependency>
        <dependency>
            <groupId>org.apache.geronimo.ext.tomcat</groupId>
            <artifactId>shared</artifactId>
            <version>${dependency.tomcat.version}</version>
        </dependency>
        <dependency>
            <groupId>org.apache.geronimo.ext.tomcat</groupId>
            <artifactId>util</artifactId>
            <version>${dependency.tomcat.version}</version>
        </dependency>

        <dependency>
            <groupId>org.apache.servicemix.specs</groupId>
            <artifactId>org.apache.servicemix.specs.jsr303-api-1.0.0</artifactId>
            <version>${dependency.jsr303.version}</version>
        </dependency>

        <dependency>
            <groupId>org.apache.servicemix.bundles</groupId>
            <artifactId>org.apache.servicemix.bundles.jsr305</artifactId>
            <version>1.3.9_1</version>
            <scope>test</scope>
        </dependency>

        <dependency>
            <groupId>org.apache.geronimo.specs</groupId>
            <artifactId>geronimo-annotation_1.1_spec</artifactId>
            <version>1.0</version>
            <scope>test</scope>
        </dependency>

        <dependency>
            <groupId>org.apache.geronimo.specs</groupId>
            <artifactId>geronimo-stax-api_1.2_spec</artifactId>
            <version>1.1</version>
        </dependency>

        <dependency>
            <groupId>org.apache.geronimo.specs</groupId>
            <artifactId>geronimo-activation_1.1_spec</artifactId>
            <version>1.1</version>
        </dependency>
        <dependency>
            <groupId>org.apache.geronimo.specs</groupId>
            <artifactId>geronimo-ejb_3.1_spec</artifactId>
            <version>1.0</version>
        </dependency>
        <dependency>
            <groupId>org.apache.geronimo.specs</groupId>
            <artifactId>geronimo-jpa_2.0_spec</artifactId>
            <version>1.1</version>
        </dependency>
        <dependency>
            <groupId>org.apache.geronimo.specs</groupId>
            <artifactId>geronimo-javamail_1.4_spec</artifactId>
            <version>1.7</version>
        </dependency>
        <dependency>
            <groupId>org.apache.geronimo.specs</groupId>
            <artifactId>geronimo-jaxws_2.2_spec</artifactId>
            <version>1.0</version>
        </dependency>
        <dependency>
            <groupId>org.apache.geronimo.specs</groupId>
            <artifactId>geronimo-osgi-registry</artifactId>
            <version>1.1</version>
        </dependency>

        <dependency>
            <groupId>org.apache.servicemix.specs</groupId>
            <artifactId>org.apache.servicemix.specs.jaxb-api-2.2</artifactId>
            <version>2.0.0</version>
        </dependency>
        <dependency>
            <groupId>org.apache.servicemix.specs</groupId>
            <artifactId>org.apache.servicemix.specs.saaj-api-1.3</artifactId>
            <version>1.8.0</version>
        </dependency>

        <dependency>
            <groupId>org.apache.geronimo.specs</groupId>
            <artifactId>geronimo-jaxrpc_1.1_spec</artifactId>
            <version>2.1</version>
        </dependency>


    </dependencies>
    <properties>
        <jsf-myfaces.version>2.1.9</jsf-myfaces.version>
        <version.pax-exam>3.0.1</version.pax-exam>
    </properties>
    <build>
        <plugins>
            <plugin>
                <artifactId>maven-compiler-plugin</artifactId>
                <configuration>
                    <source>1.6</source>
                    <target>1.6</target>
                </configuration>
            </plugin>
            <plugin>
                <artifactId>maven-antrun-plugin</artifactId>
                <executions>
                    <execution>
                        <id>generate-resources</id>
                        <phase>generate-resources</phase>
                        <configuration>
                            <tasks>
                                <mkdir dir="/target/logs" />
                            </tasks>
                        </configuration>
                    </execution>
                </executions>
            </plugin>
            <plugin>
                <artifactId>maven-resources-plugin</artifactId>
                <executions>
                    <execution>
                        <id>copy-resources</id>
                        <!-- here the phase you need -->
                        <phase>generate-test-resources</phase>
                        <goals>
                            <goal>copy-resources</goal>
                        </goals>
                        <configuration>
                            <outputDirectory>${basedir}/target</outputDirectory>
                            <resources>
                                <resource>
                                    <directory>src/test/resources</directory>
                                </resource>
                            </resources>
                        </configuration>
                    </execution>
                </executions>
            </plugin>

            <!-- generate dependencies versions -->
            <plugin>
                <groupId>org.apache.servicemix.tooling</groupId>
                <artifactId>depends-maven-plugin</artifactId>
                <version>1.2</version>
                <executions>
                    <execution>
                        <id>generate-depends-file</id>
                        <goals>
                            <goal>generate-depends-file</goal>
                        </goals>
                    </execution>
                </executions>
            </plugin>
            <plugin>
                <groupId>org.apache.maven.plugins</groupId>
                <artifactId>maven-failsafe-plugin</artifactId>
                <version>2.12</version>
                <configuration>
                    <includes>
                        <include>**/*IntegrationTest.java</include>
                    </includes>
                    <!-- This test will work if PAXWEB-154 and PAXWEB-123 
                        are fixed -->
                    <excludes>
                        <exclude>**/JspFilterIntegrationTest.java</exclude>
                        <exclude>**/JettyWebIntegrationTest.java</exclude>
                        <!-- Test for PAXWEB-382 -->
                        <exclude>**/WarJSFFaceletsIntegrationTest.java</exclude>
                        <!-- Tests for TC -->
                        <exclude>**/WarTCIntegrationTest.java</exclude>
                        <exclude>**/JettyAnnotationWebappTCIntegrationTest.java</exclude>
                        <exclude>**/JspTCIntegrationTest.java</exclude>
                        <exclude>**/WhiteboardResourceFilterTCIntegrationTest.java</exclude>
                    </excludes>
                    <systemPropertyVariables>
                        <ProjectVersion>${project.version}</ProjectVersion>
                        <MyFacesVersion>${jsf-myfaces.version}</MyFacesVersion>
                    </systemPropertyVariables>
                    <forkMode>pertest</forkMode>
                    <redirectTestOutputToFile>true</redirectTestOutputToFile>
                </configuration>
                <executions>
                    <execution>
                        <id>integration-test</id>
                        <goals>
                            <goal>integration-test</goal>
                        </goals>
                    </execution>
                    <execution>
                        <id>verify</id>
                        <goals>
                            <goal>verify</goal>
                        </goals>
                    </execution>
                </executions>
            </plugin>
            <plugin>
                <groupId>org.apache.maven.plugins</groupId>
                <artifactId>maven-surefire-plugin</artifactId>
                <configuration>
                    <skip>true</skip>
                </configuration>
            </plugin>

            <plugin>
                <groupId>org.apache.felix</groupId>
                <artifactId>maven-bundle-plugin</artifactId>
            </plugin>

            <plugin>
                <groupId>org.apache.maven.plugins</groupId>
                <artifactId>maven-jar-plugin</artifactId>
                <inherited>false</inherited>
                <executions>
                    <execution>
                        <phase>package</phase>
                        <goals>
                            <goal>test-jar</goal>
                        </goals>
                    </execution>
                </executions>
            </plugin>

        </plugins>
        <pluginManagement>
            <plugins>
                <!--This plugin's configuration is used to store Eclipse 
                    m2e settings only. It has no influence on the Maven build itself. -->
                <plugin>
                    <groupId>org.eclipse.m2e</groupId>
                    <artifactId>lifecycle-mapping</artifactId>
                    <version>1.0.0</version>
                    <configuration>
                        <lifecycleMappingMetadata>
                            <pluginExecutions>
                                <pluginExecution>
                                    <pluginExecutionFilter>
                                        <groupId>
                                            org.apache.servicemix.tooling
                                        </groupId>
                                        <artifactId>
                                            depends-maven-plugin
                                        </artifactId>
                                        <versionRange>
                                            [1.2,)
                                        </versionRange>
                                        <goals>
                                            <goal>
                                                generate-depends-file
                                            </goal>
                                        </goals>
                                    </pluginExecutionFilter>
                                    <action>
                                        <ignore />
                                    </action>
                                </pluginExecution>
                                <pluginExecution>
                                    <pluginExecutionFilter>
                                        <groupId>
                                            org.ops4j.pax.exam
                                        </groupId>
                                        <artifactId>
                                            maven-paxexam-plugin
                                        </artifactId>
                                        <versionRange>
                                            [1.2.3,)
                                        </versionRange>
                                        <goals>
                                            <goal>
                                                generate-depends-file
                                            </goal>
                                        </goals>
                                    </pluginExecutionFilter>
                                    <action>
                                        <ignore />
                                    </action>
                                </pluginExecution>
                            </pluginExecutions>
                        </lifecycleMappingMetadata>
                    </configuration>
                </plugin>
            </plugins>
        </pluginManagement>
    </build>
    <repositories>
        <repository>
            <id>jetty-releases</id>
            <name>Jetty Releases</name>
            <url>https://oss.sonatype.org/content/repositories/jetty-releases</url>
        </repository>
        <repository>
            <id>prime-repo</id>
            <name>PrimeFaces Maven Repository</name>
            <url>http://repository.primefaces.org</url>
            <layout>default</layout>
        </repository>
    </repositories>
    
    <!-- 
       The following profiles can be used to switch between Felix (default) and Equinox.
       They also address incompatibilities between Java 6 and Java 7 and a glitch in Eclipse/m2e.
       
       org.osgi.core:4.3.0 is compiled with inofficial JDK 6 options which cause compile time
       errors for generics on JDK 7. This was fixed in org.osgi.core:4.3.1.
       
       Equinox 3.7.0 and Felix 4.0.3 appear to be compiled with the same options, causing
       the same kind of error. That's why we prepend org.osgi.core:4.3.1 with provided scope
       to the framework implementation.
              
       Profiles org.osgi.core and felix are active by default.
       
       To use Equinox in a Maven command line build, activate profiles org.osgi.core and equinox.
       To use Equinox with Eclipse/m2e, activate profile equinox only (since m2e puts provided
       scope on test classpath, too).
       
       The org.osgi.core profile is required for JDK 7, it can be omitted for JDK 6.
    -->

    <profiles>
        <profile>
            <id>org.osgi.core</id>
            <activation>
                <activeByDefault>true</activeByDefault>
            </activation>
            <dependencies>
                <dependency>
                    <groupId>org.osgi</groupId>
                    <artifactId>org.osgi.core</artifactId>
                    <scope>provided</scope>
                </dependency>
            </dependencies>
        </profile>
        <profile>
            <id>equinox</id>
            <activation>
                <activeByDefault>false</activeByDefault>
            </activation>
            <dependencies>
                <dependency>
                    <groupId>org.eclipse.tycho</groupId>
                    <artifactId>org.eclipse.osgi</artifactId>
                    <version>3.7.0.v20110613</version>
                    <scope>test</scope>
                </dependency>
            </dependencies>
        </profile>
        <profile>
            <id>felix</id>
            <activation>
                <activeByDefault>true</activeByDefault>
            </activation>
            <dependencies>
                <dependency>
                    <groupId>org.apache.felix</groupId>
                    <artifactId>org.apache.felix.framework</artifactId>
                    <version>4.0.3</version>
                    <scope>test</scope>
                </dependency>
            </dependencies>
        </profile>
    </profiles>
=======
<project xmlns="http://maven.apache.org/POM/4.0.0" xmlns:xsi="http://www.w3.org/2001/XMLSchema-instance"
	xsi:schemaLocation="http://maven.apache.org/POM/4.0.0 http://maven.apache.org/xsd/maven-4.0.0.xsd">
	<modelVersion>4.0.0</modelVersion>
	<parent>
		<artifactId>web</artifactId>
		<groupId>org.ops4j.pax</groupId>
		<version>4.0.0-SNAPSHOT</version>
	</parent>
	<groupId>org.ops4j.pax.web</groupId>
	<artifactId>itest</artifactId>
	<packaging>jar</packaging>
	<name>OPS4J Pax Web - Integration Tests</name>

	<description>Integration tests for Pax Web</description>

	<dependencies>
		<dependency>
			<groupId>org.osgi</groupId>
			<artifactId>org.osgi.compendium</artifactId>
			<scope>test</scope>
		</dependency>
		<!-- sample apps for testing -->
		<dependency>
			<groupId>org.ops4j.pax.web.samples</groupId>
			<artifactId>war</artifactId>
			<version>${project.version}</version>
			<type>war</type>
			<scope>test</scope>
		</dependency>
		<dependency>
			<groupId>org.ops4j.pax.web.samples</groupId>
			<artifactId>helloworld-hs</artifactId>
			<version>${project.version}</version>
			<type>bundle</type>
			<scope>test</scope>
		</dependency>
		<dependency>
			<groupId>org.ops4j.pax.web.samples</groupId>
			<artifactId>whiteboard</artifactId>
			<version>${project.version}</version>
			<type>bundle</type>
			<scope>test</scope>
		</dependency>
		<dependency>
			<groupId>org.eclipse.jetty</groupId>
			<artifactId>test-jetty-webapp</artifactId>
			<version>${dependency.jetty.version}</version>
			<type>war</type>
			<scope>test</scope>
		</dependency>
		<dependency>
			<groupId>org.apache.myfaces.commons</groupId>
			<artifactId>myfaces-commons-facelets-examples20</artifactId>
			<version>1.0.2.1</version>
			<type>war</type>
			<scope>test</scope>
		</dependency>
		<!-- pax-url -->
		<dependency>
			<groupId>org.ops4j.pax.swissbox</groupId>
			<artifactId>pax-swissbox-optional-jcl</artifactId>
			<scope>provided</scope>
		</dependency>
		<dependency>
			<groupId>org.ops4j.pax.swissbox</groupId>
			<artifactId>pax-swissbox-core</artifactId>
			<scope>provided</scope>
		</dependency>
		<dependency>
			<groupId>org.ops4j.pax.url</groupId>
			<artifactId>pax-url-war</artifactId>
			<scope>provided</scope>
		</dependency>
		<dependency>
			<groupId>org.ops4j.pax.url</groupId>
			<artifactId>pax-url-wrap</artifactId>
			<version>${dependency.paxurl.version}</version>
			<scope>provided</scope>
		</dependency>
		<dependency>
			<groupId>org.ops4j.pax.url</groupId>
			<artifactId>pax-url-aether</artifactId>
			<scope>test</scope>
		</dependency>
		<!-- Pax-web itself -->
		<dependency>
			<groupId>org.ops4j.pax.web</groupId>
			<artifactId>pax-web-api</artifactId>
			<scope>provided</scope>
		</dependency>
		<dependency>
			<groupId>org.ops4j.pax.web</groupId>
			<artifactId>pax-web-spi</artifactId>
			<scope>provided</scope>
		</dependency>
		<dependency>
			<groupId>org.ops4j.pax.web</groupId>
			<artifactId>pax-web-jsp</artifactId>
			<scope>provided</scope>
		</dependency>
		<dependency>
			<groupId>org.ops4j.pax.web</groupId>
			<artifactId>pax-web-runtime</artifactId>
			<scope>provided</scope>
		</dependency>
		<dependency>
			<groupId>org.ops4j.pax.web</groupId>
			<artifactId>pax-web-jetty</artifactId>
			<scope>provided</scope>
		</dependency>
		<dependency>
			<groupId>org.ops4j.pax.web</groupId>
			<artifactId>pax-web-tomcat</artifactId>
			<scope>provided</scope>
		</dependency>
		<dependency>
			<groupId>org.ops4j.pax.web</groupId>
			<artifactId>pax-web-extender-whiteboard</artifactId>
			<scope>provided</scope>
		</dependency>
		<dependency>
			<groupId>org.ops4j.pax.web</groupId>
			<artifactId>pax-web-extender-war</artifactId>
			<version>${project.version}</version>
			<scope>provided</scope>
		</dependency>
		<!-- Jetty -->
		<dependency>
			<groupId>org.eclipse.jetty</groupId>
			<artifactId>jetty-util</artifactId>
			<version>${dependency.jetty.version}</version>
			<scope>provided</scope>
		</dependency>
		<dependency>
			<groupId>org.eclipse.jetty</groupId>
			<artifactId>jetty-io</artifactId>
			<version>${dependency.jetty.version}</version>
			<scope>provided</scope>
		</dependency>
		<dependency>
			<groupId>org.eclipse.jetty</groupId>
			<artifactId>jetty-http</artifactId>
			<version>${dependency.jetty.version}</version>
			<scope>provided</scope>
		</dependency>
		<dependency>
			<groupId>org.eclipse.jetty</groupId>
			<artifactId>jetty-continuation</artifactId>
			<version>${dependency.jetty.version}</version>
			<scope>provided</scope>
		</dependency>
		<dependency>
			<groupId>org.eclipse.jetty</groupId>
			<artifactId>jetty-server</artifactId>
			<version>${dependency.jetty.version}</version>
			<scope>provided</scope>
		</dependency>
		<dependency>
			<groupId>org.eclipse.jetty</groupId>
			<artifactId>jetty-security</artifactId>
			<version>${dependency.jetty.version}</version>
			<scope>provided</scope>
		</dependency>
		<dependency>
			<groupId>org.eclipse.jetty</groupId>
			<artifactId>jetty-servlet</artifactId>
			<version>${dependency.jetty.version}</version>
			<scope>provided</scope>
		</dependency>
		<dependency>
			<groupId>org.eclipse.jetty</groupId>
			<artifactId>jetty-xml</artifactId>
			<version>${dependency.jetty.version}</version>
			<scope>provided</scope>
		</dependency>
		<dependency>
			<groupId>org.apache.geronimo.specs</groupId>
			<artifactId>geronimo-atinject_1.0_spec</artifactId>
			<version>1.0</version>
			<scope>provided</scope>
		</dependency>
		<dependency>
			<groupId>${servlet.spec.groupId}</groupId>
			<artifactId>${servlet.spec.artifactId}</artifactId>
			<version>${servlet.spec.version}</version>
			<scope>provided</scope>
		</dependency>
		<dependency>
			<groupId>${dependency.jdt.groupId}</groupId>
			<artifactId>${dependency.jdt.artifactId}</artifactId>
		</dependency>

		<!-- test framework -->
		<!-- Pax Exam Dependencies -->
		<dependency>
			<groupId>org.ops4j.pax.exam</groupId>
			<artifactId>pax-exam-junit4</artifactId>
			<version>${version.pax-exam}</version>
			<scope>test</scope>
		</dependency>

		<dependency>
			<groupId>org.ops4j.pax.exam</groupId>
			<artifactId>pax-exam-container-native</artifactId>
			<version>${version.pax-exam}</version>
			<scope>test</scope>
		</dependency>
		<!-- Preferred link because it does not require an mvn url handler implicitely. -->
		<dependency>
			<groupId>org.ops4j.pax.exam</groupId>
			<artifactId>pax-exam-link-mvn</artifactId>
			<version>${version.pax-exam}</version>
			<scope>test</scope>
		</dependency>
		<!-- Required when using mvn provisioning options -->
		<!-- <dependency> -->
		<!-- <groupId>org.ops4j.pax.url</groupId> -->
		<!-- <artifactId>pax-url-aether</artifactId> -->
		<!-- </dependency> -->
		<!-- <dependency> -->
		<!-- <groupId>org.ops4j.pax.url</groupId> -->
		<!-- <artifactId>pax-url-wrap</artifactId> -->
		<!-- <version>${dependency.paxurl.version}</version> -->
		<!-- </dependency> -->

		<dependency>
			<groupId>org.ops4j.pax.exam</groupId>
			<artifactId>pax-exam-testforge</artifactId>
			<version>${version.pax-exam}</version>
			<scope>test</scope>
		</dependency>

		<dependency>
			<groupId>org.ops4j.pax.exam</groupId>
			<artifactId>pax-exam-link-assembly</artifactId>
			<version>${version.pax-exam}</version>
			<scope>test</scope>
		</dependency>


		<dependency>
			<groupId>org.apache.httpcomponents</groupId>
			<artifactId>httpclient</artifactId>
			<version>4.1</version>
			<type>jar</type>
			<scope>test</scope>
		</dependency>
		<dependency>
			<groupId>commons-beanutils</groupId>
			<artifactId>commons-beanutils</artifactId>
			<version>1.8.3</version>
			<scope>test</scope>
		</dependency>
		<dependency>
			<groupId>commons-collections</groupId>
			<artifactId>commons-collections</artifactId>
			<version>3.2.1</version>
			<scope>test</scope>
		</dependency>
		<!-- <dependency> -->
		<!-- <groupId>javax.validation</groupId> -->
		<!-- <artifactId>validation-api</artifactId> -->
		<!-- <version>1.0.0.GA</version> -->
		<!-- <scope>test</scope> -->
		<!-- </dependency> -->
		<dependency>
			<groupId>org.apache.servicemix.specs</groupId>
			<artifactId>org.apache.servicemix.specs.jsr250-1.0</artifactId>
			<version>2.0.0</version>
			<scope>test</scope>
		</dependency>

		<!-- for jsf tests -->
		<dependency>
			<groupId>org.apache.myfaces.core</groupId>
			<artifactId>myfaces-api</artifactId>
			<version>${jsf-myfaces.version}</version>
			<scope>provided</scope>
		</dependency>
		<dependency>
			<groupId>org.apache.myfaces.core</groupId>
			<artifactId>myfaces-impl</artifactId>
			<version>${jsf-myfaces.version}</version>
			<scope>provided</scope>
		</dependency>
		<!-- <dependency> -->
		<!-- <groupId>org.apache.myfaces.core</groupId> -->
		<!-- <artifactId>myfaces-bundle</artifactId> -->
		<!-- <version>${jsf-myfaces.version}</version> -->
		<!-- <scope>provided</scope> -->
		<!-- </dependency> -->
		<dependency>
			<groupId>org.primefaces</groupId>
			<artifactId>primefaces</artifactId>
			<version>3.4.RC1</version>
			<scope>provided</scope>
		</dependency>

		<dependency>
			<groupId>junit</groupId>
			<artifactId>junit</artifactId>
			<scope>test</scope>
		</dependency>
		<dependency>
			<groupId>ch.qos.logback</groupId>
			<artifactId>logback-core</artifactId>
			<version>1.0.6</version>
			<scope>test</scope>
		</dependency>
		<dependency>
			<groupId>ch.qos.logback</groupId>
			<artifactId>logback-classic</artifactId>
			<version>1.0.6</version>
			<scope>test</scope>
		</dependency>

		<dependency>
			<groupId>org.apache.xbean</groupId>
			<artifactId>xbean-finder</artifactId>
			<scope>test</scope>
		</dependency>
		<dependency>
			<groupId>org.apache.xbean</groupId>
			<artifactId>xbean-bundleutils</artifactId>
			<scope>test</scope>
		</dependency>
		<dependency>
			<groupId>org.apache.servicemix.bundles</groupId>
			<artifactId>org.apache.servicemix.bundles.asm</artifactId>
			<scope>test</scope>
		</dependency>


		<!-- tomcat dependencies -->

		<dependency>
			<groupId>org.apache.geronimo.ext.tomcat</groupId>
			<artifactId>catalina</artifactId>
			<version>${dependency.tomcat.version}</version>
			<scope>provided</scope>
		</dependency>
		<dependency>
			<groupId>org.apache.geronimo.ext.tomcat</groupId>
			<artifactId>shared</artifactId>
			<version>${dependency.tomcat.version}</version>
		</dependency>
		<dependency>
			<groupId>org.apache.geronimo.ext.tomcat</groupId>
			<artifactId>util</artifactId>
			<version>${dependency.tomcat.version}</version>
		</dependency>

		<dependency>
			<groupId>org.apache.servicemix.specs</groupId>
			<artifactId>org.apache.servicemix.specs.jsr303-api-1.0.0</artifactId>
			<version>${dependency.jsr303.version}</version>
		</dependency>

		<dependency>
			<groupId>org.apache.servicemix.bundles</groupId>
			<artifactId>org.apache.servicemix.bundles.jsr305</artifactId>
			<version>1.3.9_1</version>
			<scope>test</scope>
		</dependency>

		<dependency>
			<groupId>org.apache.geronimo.specs</groupId>
			<artifactId>geronimo-annotation_1.1_spec</artifactId>
			<version>1.0</version>
			<scope>test</scope>
		</dependency>

		<dependency>
			<groupId>org.apache.geronimo.specs</groupId>
			<artifactId>geronimo-stax-api_1.2_spec</artifactId>
			<version>1.1</version>
		</dependency>

		<dependency>
			<groupId>org.apache.geronimo.specs</groupId>
			<artifactId>geronimo-activation_1.1_spec</artifactId>
			<version>1.1</version>
		</dependency>
		<dependency>
			<groupId>org.apache.geronimo.specs</groupId>
			<artifactId>geronimo-ejb_3.1_spec</artifactId>
			<version>1.0</version>
		</dependency>
		<dependency>
			<groupId>org.apache.geronimo.specs</groupId>
			<artifactId>geronimo-jpa_2.0_spec</artifactId>
			<version>1.1</version>
		</dependency>
		<dependency>
			<groupId>org.apache.geronimo.specs</groupId>
			<artifactId>geronimo-javamail_1.4_spec</artifactId>
			<version>1.7</version>
		</dependency>
		<dependency>
			<groupId>org.apache.geronimo.specs</groupId>
			<artifactId>geronimo-jaxws_2.2_spec</artifactId>
			<version>1.0</version>
		</dependency>
		<dependency>
			<groupId>org.apache.geronimo.specs</groupId>
			<artifactId>geronimo-osgi-registry</artifactId>
			<version>1.1</version>
		</dependency>

		<dependency>
			<groupId>org.apache.servicemix.specs</groupId>
			<artifactId>org.apache.servicemix.specs.jaxb-api-2.2</artifactId>
			<version>2.0.0</version>
		</dependency>
		<dependency>
			<groupId>org.apache.servicemix.specs</groupId>
			<artifactId>org.apache.servicemix.specs.saaj-api-1.3</artifactId>
			<version>1.8.0</version>
		</dependency>

		<dependency>
			<groupId>org.apache.geronimo.specs</groupId>
			<artifactId>geronimo-jaxrpc_1.1_spec</artifactId>
			<version>2.1</version>
		</dependency>


	</dependencies>
	<properties>
		<jsf-myfaces.version>2.1.9</jsf-myfaces.version>
		<version.pax-exam>3.0.1</version.pax-exam>
	</properties>
	<build>
		<plugins>
			<plugin>
				<artifactId>maven-compiler-plugin</artifactId>
				<configuration>
					<source>1.6</source>
					<target>1.6</target>
				</configuration>
			</plugin>
			<plugin>
				<artifactId>maven-antrun-plugin</artifactId>
				<executions>
					<execution>
						<id>generate-resources</id>
						<phase>generate-resources</phase>
						<configuration>
							<tasks>
								<mkdir dir="/target/logs" />
							</tasks>
						</configuration>
					</execution>
				</executions>
			</plugin>
			<plugin>
				<artifactId>maven-resources-plugin</artifactId>
				<executions>
					<execution>
						<id>copy-resources</id>
						<!-- here the phase you need -->
						<phase>generate-test-resources</phase>
						<goals>
							<goal>copy-resources</goal>
						</goals>
						<configuration>
							<outputDirectory>${basedir}/target</outputDirectory>
							<resources>
								<resource>
									<directory>src/test/resources</directory>
								</resource>
							</resources>
						</configuration>
					</execution>
				</executions>
			</plugin>

			<!-- generate dependencies versions -->
			<plugin>
				<groupId>org.apache.servicemix.tooling</groupId>
				<artifactId>depends-maven-plugin</artifactId>
				<version>1.2</version>
				<executions>
					<execution>
						<id>generate-depends-file</id>
						<goals>
							<goal>generate-depends-file</goal>
						</goals>
					</execution>
				</executions>
			</plugin>
			<plugin>
				<groupId>org.apache.maven.plugins</groupId>
				<artifactId>maven-failsafe-plugin</artifactId>
				<version>2.12</version>
				<configuration>
					<includes>
						<include>**/*IntegrationTest.java</include>
					</includes>
					<!-- This test will work if PAXWEB-154 and PAXWEB-123 are fixed -->
					<excludes>
						<exclude>**/JspFilterIntegrationTest.java</exclude>
						<exclude>**/JettyWebIntegrationTest.java</exclude>
						<!-- Test for PAXWEB-382 -->
						<exclude>**/WarJSFFaceletsIntegrationTest.java</exclude>
						<!-- Tests for TC -->
						<exclude>**/WarTCIntegrationTest.java</exclude>
						<exclude>**/JettyAnnotationWebappTCIntegrationTest.java</exclude>
						<exclude>**/JspTCIntegrationTest.java</exclude>
						<exclude>**/WhiteboardResourceFilterTCIntegrationTest.java</exclude>
					</excludes>
					<systemPropertyVariables>
						<ProjectVersion>${project.version}</ProjectVersion>
						<MyFacesVersion>${jsf-myfaces.version}</MyFacesVersion>
					</systemPropertyVariables>
					<forkMode>pertest</forkMode>
					<redirectTestOutputToFile>true</redirectTestOutputToFile>
				</configuration>
				<executions>
					<execution>
						<id>integration-test</id>
						<goals>
							<goal>integration-test</goal>
						</goals>
					</execution>
					<execution>
						<id>verify</id>
						<goals>
							<goal>verify</goal>
						</goals>
					</execution>
				</executions>
			</plugin>
			<plugin>
				<groupId>org.apache.maven.plugins</groupId>
				<artifactId>maven-surefire-plugin</artifactId>
				<configuration>
					<skip>true</skip>
				</configuration>
			</plugin>

			<plugin>
				<groupId>org.apache.felix</groupId>
				<artifactId>maven-bundle-plugin</artifactId>
			</plugin>

			<plugin>
				<groupId>org.apache.maven.plugins</groupId>
				<artifactId>maven-jar-plugin</artifactId>
				<inherited>false</inherited>
				<executions>
					<execution>
						<phase>package</phase>
						<goals>
							<goal>test-jar</goal>
						</goals>
					</execution>
				</executions>
			</plugin>

		</plugins>
		<pluginManagement>
			<plugins>
				<!--This plugin's configuration is used to store Eclipse m2e settings 
					only. It has no influence on the Maven build itself. -->
				<plugin>
					<groupId>org.eclipse.m2e</groupId>
					<artifactId>lifecycle-mapping</artifactId>
					<version>1.0.0</version>
					<configuration>
						<lifecycleMappingMetadata>
							<pluginExecutions>
								<pluginExecution>
									<pluginExecutionFilter>
										<groupId>
											org.apache.servicemix.tooling
										</groupId>
										<artifactId>
											depends-maven-plugin
										</artifactId>
										<versionRange>
											[1.2,)
										</versionRange>
										<goals>
											<goal>
												generate-depends-file
											</goal>
										</goals>
									</pluginExecutionFilter>
									<action>
										<ignore />
									</action>
								</pluginExecution>
								<pluginExecution>
									<pluginExecutionFilter>
										<groupId>
											org.ops4j.pax.exam
										</groupId>
										<artifactId>
											maven-paxexam-plugin
										</artifactId>
										<versionRange>
											[1.2.3,)
										</versionRange>
										<goals>
											<goal>
												generate-depends-file
											</goal>
										</goals>
									</pluginExecutionFilter>
									<action>
										<ignore />
									</action>
								</pluginExecution>
							</pluginExecutions>
						</lifecycleMappingMetadata>
					</configuration>
				</plugin>
			</plugins>
		</pluginManagement>
	</build>
	<repositories>
		<repository>
			<id>jetty-releases</id>
			<name>Jetty Releases</name>
			<url>https://oss.sonatype.org/content/repositories/jetty-releases</url>
		</repository>
		<repository>
			<id>prime-repo</id>
			<name>PrimeFaces Maven Repository</name>
			<url>http://repository.primefaces.org</url>
			<layout>default</layout>
		</repository>
	</repositories>

	<!-- The following profiles can be used to switch between Felix (default) 
		and Equinox. They also address incompatibilities between Java 6 and Java 
		7 and a glitch in Eclipse/m2e. org.osgi.core:4.3.0 is compiled with inofficial 
		JDK 6 options which cause compile time errors for generics on JDK 7. This 
		was fixed in org.osgi.core:4.3.1. Equinox 3.7.0 and Felix 4.0.3 appear to 
		be compiled with the same options, causing the same kind of error. That's 
		why we prepend org.osgi.core:4.3.1 with provided scope to the framework implementation. 
		Profiles org.osgi.core and felix are active by default. To use Equinox in 
		a Maven command line build, activate profiles org.osgi.core and equinox. 
		To use Equinox with Eclipse/m2e, activate profile equinox only (since m2e 
		puts provided scope on test classpath, too). The org.osgi.core profile is 
		required for JDK 7, it can be omitted for JDK 6. -->

	<profiles>
		<profile>
			<id>org.osgi.core</id>
			<activation>
				<activeByDefault>true</activeByDefault>
			</activation>
			<dependencies>
				<dependency>
					<groupId>org.osgi</groupId>
					<artifactId>org.osgi.core</artifactId>
					<scope>provided</scope>
				</dependency>
			</dependencies>
		</profile>
		<profile>
			<id>equinox</id>
			<activation>
				<activeByDefault>false</activeByDefault>
			</activation>
			<dependencies>
				<dependency>
					<groupId>org.eclipse.tycho</groupId>
					<artifactId>org.eclipse.osgi</artifactId>
					<version>3.7.0.v20110613</version>
					<scope>test</scope>
				</dependency>
			</dependencies>
		</profile>
		<profile>
			<id>felix</id>
			<activation>
				<activeByDefault>true</activeByDefault>
			</activation>
			<dependencies>
				<dependency>
					<groupId>org.apache.felix</groupId>
					<artifactId>org.apache.felix.framework</artifactId>
					<version>4.0.3</version>
					<scope>test</scope>
				</dependency>
			</dependencies>
		</profile>
	</profiles>
>>>>>>> 330acea7




</project><|MERGE_RESOLUTION|>--- conflicted
+++ resolved
@@ -1,6 +1,6 @@
 <?xml version="1.0" encoding="UTF-8"?>
-<<<<<<< HEAD
-<project xmlns="http://maven.apache.org/POM/4.0.0" xmlns:xsi="http://www.w3.org/2001/XMLSchema-instance" xsi:schemaLocation="http://maven.apache.org/POM/4.0.0 http://maven.apache.org/xsd/maven-4.0.0.xsd">
+<project xmlns="http://maven.apache.org/POM/4.0.0" xmlns:xsi="http://www.w3.org/2001/XMLSchema-instance"
+	xsi:schemaLocation="http://maven.apache.org/POM/4.0.0 http://maven.apache.org/xsd/maven-4.0.0.xsd">
     <modelVersion>4.0.0</modelVersion>
     <parent>
         <artifactId>web</artifactId>
@@ -187,10 +187,8 @@
             <scope>provided</scope>
         </dependency>
         <dependency>
-            <groupId>org.eclipse.jdt.core.compiler</groupId>
-            <artifactId>ecj</artifactId>
-            <version>3.5.1</version>
-            <scope>provided</scope>
+			<groupId>${dependency.jdt.groupId}</groupId>
+			<artifactId>${dependency.jdt.artifactId}</artifactId>
         </dependency>
         <!-- test framework -->
         <!-- Pax Exam Dependencies -->
@@ -207,8 +205,7 @@
             <version>${version.pax-exam}</version>
             <scope>test</scope>
         </dependency>
-        <!-- Preferred link because it does not require an mvn url handler 
-            implicitely. -->
+		<!-- Preferred link because it does not require an mvn url handler implicitely. -->
         <dependency>
             <groupId>org.ops4j.pax.exam</groupId>
             <artifactId>pax-exam-link-mvn</artifactId>
@@ -500,8 +497,7 @@
                     <includes>
                         <include>**/*IntegrationTest.java</include>
                     </includes>
-                    <!-- This test will work if PAXWEB-154 and PAXWEB-123 
-                        are fixed -->
+					<!-- This test will work if PAXWEB-154 and PAXWEB-123 are fixed -->
                     <excludes>
                         <exclude>**/JspFilterIntegrationTest.java</exclude>
                         <exclude>**/JettyWebIntegrationTest.java</exclude>
@@ -565,8 +561,8 @@
         </plugins>
         <pluginManagement>
             <plugins>
-                <!--This plugin's configuration is used to store Eclipse 
-                    m2e settings only. It has no influence on the Maven build itself. -->
+				<!--This plugin's configuration is used to store Eclipse m2e settings 
+					only. It has no influence on the Maven build itself. -->
                 <plugin>
                     <groupId>org.eclipse.m2e</groupId>
                     <artifactId>lifecycle-mapping</artifactId>
@@ -700,699 +696,6 @@
             </dependencies>
         </profile>
     </profiles>
-=======
-<project xmlns="http://maven.apache.org/POM/4.0.0" xmlns:xsi="http://www.w3.org/2001/XMLSchema-instance"
-	xsi:schemaLocation="http://maven.apache.org/POM/4.0.0 http://maven.apache.org/xsd/maven-4.0.0.xsd">
-	<modelVersion>4.0.0</modelVersion>
-	<parent>
-		<artifactId>web</artifactId>
-		<groupId>org.ops4j.pax</groupId>
-		<version>4.0.0-SNAPSHOT</version>
-	</parent>
-	<groupId>org.ops4j.pax.web</groupId>
-	<artifactId>itest</artifactId>
-	<packaging>jar</packaging>
-	<name>OPS4J Pax Web - Integration Tests</name>
-
-	<description>Integration tests for Pax Web</description>
-
-	<dependencies>
-		<dependency>
-			<groupId>org.osgi</groupId>
-			<artifactId>org.osgi.compendium</artifactId>
-			<scope>test</scope>
-		</dependency>
-		<!-- sample apps for testing -->
-		<dependency>
-			<groupId>org.ops4j.pax.web.samples</groupId>
-			<artifactId>war</artifactId>
-			<version>${project.version}</version>
-			<type>war</type>
-			<scope>test</scope>
-		</dependency>
-		<dependency>
-			<groupId>org.ops4j.pax.web.samples</groupId>
-			<artifactId>helloworld-hs</artifactId>
-			<version>${project.version}</version>
-			<type>bundle</type>
-			<scope>test</scope>
-		</dependency>
-		<dependency>
-			<groupId>org.ops4j.pax.web.samples</groupId>
-			<artifactId>whiteboard</artifactId>
-			<version>${project.version}</version>
-			<type>bundle</type>
-			<scope>test</scope>
-		</dependency>
-		<dependency>
-			<groupId>org.eclipse.jetty</groupId>
-			<artifactId>test-jetty-webapp</artifactId>
-			<version>${dependency.jetty.version}</version>
-			<type>war</type>
-			<scope>test</scope>
-		</dependency>
-		<dependency>
-			<groupId>org.apache.myfaces.commons</groupId>
-			<artifactId>myfaces-commons-facelets-examples20</artifactId>
-			<version>1.0.2.1</version>
-			<type>war</type>
-			<scope>test</scope>
-		</dependency>
-		<!-- pax-url -->
-		<dependency>
-			<groupId>org.ops4j.pax.swissbox</groupId>
-			<artifactId>pax-swissbox-optional-jcl</artifactId>
-			<scope>provided</scope>
-		</dependency>
-		<dependency>
-			<groupId>org.ops4j.pax.swissbox</groupId>
-			<artifactId>pax-swissbox-core</artifactId>
-			<scope>provided</scope>
-		</dependency>
-		<dependency>
-			<groupId>org.ops4j.pax.url</groupId>
-			<artifactId>pax-url-war</artifactId>
-			<scope>provided</scope>
-		</dependency>
-		<dependency>
-			<groupId>org.ops4j.pax.url</groupId>
-			<artifactId>pax-url-wrap</artifactId>
-			<version>${dependency.paxurl.version}</version>
-			<scope>provided</scope>
-		</dependency>
-		<dependency>
-			<groupId>org.ops4j.pax.url</groupId>
-			<artifactId>pax-url-aether</artifactId>
-			<scope>test</scope>
-		</dependency>
-		<!-- Pax-web itself -->
-		<dependency>
-			<groupId>org.ops4j.pax.web</groupId>
-			<artifactId>pax-web-api</artifactId>
-			<scope>provided</scope>
-		</dependency>
-		<dependency>
-			<groupId>org.ops4j.pax.web</groupId>
-			<artifactId>pax-web-spi</artifactId>
-			<scope>provided</scope>
-		</dependency>
-		<dependency>
-			<groupId>org.ops4j.pax.web</groupId>
-			<artifactId>pax-web-jsp</artifactId>
-			<scope>provided</scope>
-		</dependency>
-		<dependency>
-			<groupId>org.ops4j.pax.web</groupId>
-			<artifactId>pax-web-runtime</artifactId>
-			<scope>provided</scope>
-		</dependency>
-		<dependency>
-			<groupId>org.ops4j.pax.web</groupId>
-			<artifactId>pax-web-jetty</artifactId>
-			<scope>provided</scope>
-		</dependency>
-		<dependency>
-			<groupId>org.ops4j.pax.web</groupId>
-			<artifactId>pax-web-tomcat</artifactId>
-			<scope>provided</scope>
-		</dependency>
-		<dependency>
-			<groupId>org.ops4j.pax.web</groupId>
-			<artifactId>pax-web-extender-whiteboard</artifactId>
-			<scope>provided</scope>
-		</dependency>
-		<dependency>
-			<groupId>org.ops4j.pax.web</groupId>
-			<artifactId>pax-web-extender-war</artifactId>
-			<version>${project.version}</version>
-			<scope>provided</scope>
-		</dependency>
-		<!-- Jetty -->
-		<dependency>
-			<groupId>org.eclipse.jetty</groupId>
-			<artifactId>jetty-util</artifactId>
-			<version>${dependency.jetty.version}</version>
-			<scope>provided</scope>
-		</dependency>
-		<dependency>
-			<groupId>org.eclipse.jetty</groupId>
-			<artifactId>jetty-io</artifactId>
-			<version>${dependency.jetty.version}</version>
-			<scope>provided</scope>
-		</dependency>
-		<dependency>
-			<groupId>org.eclipse.jetty</groupId>
-			<artifactId>jetty-http</artifactId>
-			<version>${dependency.jetty.version}</version>
-			<scope>provided</scope>
-		</dependency>
-		<dependency>
-			<groupId>org.eclipse.jetty</groupId>
-			<artifactId>jetty-continuation</artifactId>
-			<version>${dependency.jetty.version}</version>
-			<scope>provided</scope>
-		</dependency>
-		<dependency>
-			<groupId>org.eclipse.jetty</groupId>
-			<artifactId>jetty-server</artifactId>
-			<version>${dependency.jetty.version}</version>
-			<scope>provided</scope>
-		</dependency>
-		<dependency>
-			<groupId>org.eclipse.jetty</groupId>
-			<artifactId>jetty-security</artifactId>
-			<version>${dependency.jetty.version}</version>
-			<scope>provided</scope>
-		</dependency>
-		<dependency>
-			<groupId>org.eclipse.jetty</groupId>
-			<artifactId>jetty-servlet</artifactId>
-			<version>${dependency.jetty.version}</version>
-			<scope>provided</scope>
-		</dependency>
-		<dependency>
-			<groupId>org.eclipse.jetty</groupId>
-			<artifactId>jetty-xml</artifactId>
-			<version>${dependency.jetty.version}</version>
-			<scope>provided</scope>
-		</dependency>
-		<dependency>
-			<groupId>org.apache.geronimo.specs</groupId>
-			<artifactId>geronimo-atinject_1.0_spec</artifactId>
-			<version>1.0</version>
-			<scope>provided</scope>
-		</dependency>
-		<dependency>
-			<groupId>${servlet.spec.groupId}</groupId>
-			<artifactId>${servlet.spec.artifactId}</artifactId>
-			<version>${servlet.spec.version}</version>
-			<scope>provided</scope>
-		</dependency>
-		<dependency>
-			<groupId>${dependency.jdt.groupId}</groupId>
-			<artifactId>${dependency.jdt.artifactId}</artifactId>
-		</dependency>
-
-		<!-- test framework -->
-		<!-- Pax Exam Dependencies -->
-		<dependency>
-			<groupId>org.ops4j.pax.exam</groupId>
-			<artifactId>pax-exam-junit4</artifactId>
-			<version>${version.pax-exam}</version>
-			<scope>test</scope>
-		</dependency>
-
-		<dependency>
-			<groupId>org.ops4j.pax.exam</groupId>
-			<artifactId>pax-exam-container-native</artifactId>
-			<version>${version.pax-exam}</version>
-			<scope>test</scope>
-		</dependency>
-		<!-- Preferred link because it does not require an mvn url handler implicitely. -->
-		<dependency>
-			<groupId>org.ops4j.pax.exam</groupId>
-			<artifactId>pax-exam-link-mvn</artifactId>
-			<version>${version.pax-exam}</version>
-			<scope>test</scope>
-		</dependency>
-		<!-- Required when using mvn provisioning options -->
-		<!-- <dependency> -->
-		<!-- <groupId>org.ops4j.pax.url</groupId> -->
-		<!-- <artifactId>pax-url-aether</artifactId> -->
-		<!-- </dependency> -->
-		<!-- <dependency> -->
-		<!-- <groupId>org.ops4j.pax.url</groupId> -->
-		<!-- <artifactId>pax-url-wrap</artifactId> -->
-		<!-- <version>${dependency.paxurl.version}</version> -->
-		<!-- </dependency> -->
-
-		<dependency>
-			<groupId>org.ops4j.pax.exam</groupId>
-			<artifactId>pax-exam-testforge</artifactId>
-			<version>${version.pax-exam}</version>
-			<scope>test</scope>
-		</dependency>
-
-		<dependency>
-			<groupId>org.ops4j.pax.exam</groupId>
-			<artifactId>pax-exam-link-assembly</artifactId>
-			<version>${version.pax-exam}</version>
-			<scope>test</scope>
-		</dependency>
-
-
-		<dependency>
-			<groupId>org.apache.httpcomponents</groupId>
-			<artifactId>httpclient</artifactId>
-			<version>4.1</version>
-			<type>jar</type>
-			<scope>test</scope>
-		</dependency>
-		<dependency>
-			<groupId>commons-beanutils</groupId>
-			<artifactId>commons-beanutils</artifactId>
-			<version>1.8.3</version>
-			<scope>test</scope>
-		</dependency>
-		<dependency>
-			<groupId>commons-collections</groupId>
-			<artifactId>commons-collections</artifactId>
-			<version>3.2.1</version>
-			<scope>test</scope>
-		</dependency>
-		<!-- <dependency> -->
-		<!-- <groupId>javax.validation</groupId> -->
-		<!-- <artifactId>validation-api</artifactId> -->
-		<!-- <version>1.0.0.GA</version> -->
-		<!-- <scope>test</scope> -->
-		<!-- </dependency> -->
-		<dependency>
-			<groupId>org.apache.servicemix.specs</groupId>
-			<artifactId>org.apache.servicemix.specs.jsr250-1.0</artifactId>
-			<version>2.0.0</version>
-			<scope>test</scope>
-		</dependency>
-
-		<!-- for jsf tests -->
-		<dependency>
-			<groupId>org.apache.myfaces.core</groupId>
-			<artifactId>myfaces-api</artifactId>
-			<version>${jsf-myfaces.version}</version>
-			<scope>provided</scope>
-		</dependency>
-		<dependency>
-			<groupId>org.apache.myfaces.core</groupId>
-			<artifactId>myfaces-impl</artifactId>
-			<version>${jsf-myfaces.version}</version>
-			<scope>provided</scope>
-		</dependency>
-		<!-- <dependency> -->
-		<!-- <groupId>org.apache.myfaces.core</groupId> -->
-		<!-- <artifactId>myfaces-bundle</artifactId> -->
-		<!-- <version>${jsf-myfaces.version}</version> -->
-		<!-- <scope>provided</scope> -->
-		<!-- </dependency> -->
-		<dependency>
-			<groupId>org.primefaces</groupId>
-			<artifactId>primefaces</artifactId>
-			<version>3.4.RC1</version>
-			<scope>provided</scope>
-		</dependency>
-
-		<dependency>
-			<groupId>junit</groupId>
-			<artifactId>junit</artifactId>
-			<scope>test</scope>
-		</dependency>
-		<dependency>
-			<groupId>ch.qos.logback</groupId>
-			<artifactId>logback-core</artifactId>
-			<version>1.0.6</version>
-			<scope>test</scope>
-		</dependency>
-		<dependency>
-			<groupId>ch.qos.logback</groupId>
-			<artifactId>logback-classic</artifactId>
-			<version>1.0.6</version>
-			<scope>test</scope>
-		</dependency>
-
-		<dependency>
-			<groupId>org.apache.xbean</groupId>
-			<artifactId>xbean-finder</artifactId>
-			<scope>test</scope>
-		</dependency>
-		<dependency>
-			<groupId>org.apache.xbean</groupId>
-			<artifactId>xbean-bundleutils</artifactId>
-			<scope>test</scope>
-		</dependency>
-		<dependency>
-			<groupId>org.apache.servicemix.bundles</groupId>
-			<artifactId>org.apache.servicemix.bundles.asm</artifactId>
-			<scope>test</scope>
-		</dependency>
-
-
-		<!-- tomcat dependencies -->
-
-		<dependency>
-			<groupId>org.apache.geronimo.ext.tomcat</groupId>
-			<artifactId>catalina</artifactId>
-			<version>${dependency.tomcat.version}</version>
-			<scope>provided</scope>
-		</dependency>
-		<dependency>
-			<groupId>org.apache.geronimo.ext.tomcat</groupId>
-			<artifactId>shared</artifactId>
-			<version>${dependency.tomcat.version}</version>
-		</dependency>
-		<dependency>
-			<groupId>org.apache.geronimo.ext.tomcat</groupId>
-			<artifactId>util</artifactId>
-			<version>${dependency.tomcat.version}</version>
-		</dependency>
-
-		<dependency>
-			<groupId>org.apache.servicemix.specs</groupId>
-			<artifactId>org.apache.servicemix.specs.jsr303-api-1.0.0</artifactId>
-			<version>${dependency.jsr303.version}</version>
-		</dependency>
-
-		<dependency>
-			<groupId>org.apache.servicemix.bundles</groupId>
-			<artifactId>org.apache.servicemix.bundles.jsr305</artifactId>
-			<version>1.3.9_1</version>
-			<scope>test</scope>
-		</dependency>
-
-		<dependency>
-			<groupId>org.apache.geronimo.specs</groupId>
-			<artifactId>geronimo-annotation_1.1_spec</artifactId>
-			<version>1.0</version>
-			<scope>test</scope>
-		</dependency>
-
-		<dependency>
-			<groupId>org.apache.geronimo.specs</groupId>
-			<artifactId>geronimo-stax-api_1.2_spec</artifactId>
-			<version>1.1</version>
-		</dependency>
-
-		<dependency>
-			<groupId>org.apache.geronimo.specs</groupId>
-			<artifactId>geronimo-activation_1.1_spec</artifactId>
-			<version>1.1</version>
-		</dependency>
-		<dependency>
-			<groupId>org.apache.geronimo.specs</groupId>
-			<artifactId>geronimo-ejb_3.1_spec</artifactId>
-			<version>1.0</version>
-		</dependency>
-		<dependency>
-			<groupId>org.apache.geronimo.specs</groupId>
-			<artifactId>geronimo-jpa_2.0_spec</artifactId>
-			<version>1.1</version>
-		</dependency>
-		<dependency>
-			<groupId>org.apache.geronimo.specs</groupId>
-			<artifactId>geronimo-javamail_1.4_spec</artifactId>
-			<version>1.7</version>
-		</dependency>
-		<dependency>
-			<groupId>org.apache.geronimo.specs</groupId>
-			<artifactId>geronimo-jaxws_2.2_spec</artifactId>
-			<version>1.0</version>
-		</dependency>
-		<dependency>
-			<groupId>org.apache.geronimo.specs</groupId>
-			<artifactId>geronimo-osgi-registry</artifactId>
-			<version>1.1</version>
-		</dependency>
-
-		<dependency>
-			<groupId>org.apache.servicemix.specs</groupId>
-			<artifactId>org.apache.servicemix.specs.jaxb-api-2.2</artifactId>
-			<version>2.0.0</version>
-		</dependency>
-		<dependency>
-			<groupId>org.apache.servicemix.specs</groupId>
-			<artifactId>org.apache.servicemix.specs.saaj-api-1.3</artifactId>
-			<version>1.8.0</version>
-		</dependency>
-
-		<dependency>
-			<groupId>org.apache.geronimo.specs</groupId>
-			<artifactId>geronimo-jaxrpc_1.1_spec</artifactId>
-			<version>2.1</version>
-		</dependency>
-
-
-	</dependencies>
-	<properties>
-		<jsf-myfaces.version>2.1.9</jsf-myfaces.version>
-		<version.pax-exam>3.0.1</version.pax-exam>
-	</properties>
-	<build>
-		<plugins>
-			<plugin>
-				<artifactId>maven-compiler-plugin</artifactId>
-				<configuration>
-					<source>1.6</source>
-					<target>1.6</target>
-				</configuration>
-			</plugin>
-			<plugin>
-				<artifactId>maven-antrun-plugin</artifactId>
-				<executions>
-					<execution>
-						<id>generate-resources</id>
-						<phase>generate-resources</phase>
-						<configuration>
-							<tasks>
-								<mkdir dir="/target/logs" />
-							</tasks>
-						</configuration>
-					</execution>
-				</executions>
-			</plugin>
-			<plugin>
-				<artifactId>maven-resources-plugin</artifactId>
-				<executions>
-					<execution>
-						<id>copy-resources</id>
-						<!-- here the phase you need -->
-						<phase>generate-test-resources</phase>
-						<goals>
-							<goal>copy-resources</goal>
-						</goals>
-						<configuration>
-							<outputDirectory>${basedir}/target</outputDirectory>
-							<resources>
-								<resource>
-									<directory>src/test/resources</directory>
-								</resource>
-							</resources>
-						</configuration>
-					</execution>
-				</executions>
-			</plugin>
-
-			<!-- generate dependencies versions -->
-			<plugin>
-				<groupId>org.apache.servicemix.tooling</groupId>
-				<artifactId>depends-maven-plugin</artifactId>
-				<version>1.2</version>
-				<executions>
-					<execution>
-						<id>generate-depends-file</id>
-						<goals>
-							<goal>generate-depends-file</goal>
-						</goals>
-					</execution>
-				</executions>
-			</plugin>
-			<plugin>
-				<groupId>org.apache.maven.plugins</groupId>
-				<artifactId>maven-failsafe-plugin</artifactId>
-				<version>2.12</version>
-				<configuration>
-					<includes>
-						<include>**/*IntegrationTest.java</include>
-					</includes>
-					<!-- This test will work if PAXWEB-154 and PAXWEB-123 are fixed -->
-					<excludes>
-						<exclude>**/JspFilterIntegrationTest.java</exclude>
-						<exclude>**/JettyWebIntegrationTest.java</exclude>
-						<!-- Test for PAXWEB-382 -->
-						<exclude>**/WarJSFFaceletsIntegrationTest.java</exclude>
-						<!-- Tests for TC -->
-						<exclude>**/WarTCIntegrationTest.java</exclude>
-						<exclude>**/JettyAnnotationWebappTCIntegrationTest.java</exclude>
-						<exclude>**/JspTCIntegrationTest.java</exclude>
-						<exclude>**/WhiteboardResourceFilterTCIntegrationTest.java</exclude>
-					</excludes>
-					<systemPropertyVariables>
-						<ProjectVersion>${project.version}</ProjectVersion>
-						<MyFacesVersion>${jsf-myfaces.version}</MyFacesVersion>
-					</systemPropertyVariables>
-					<forkMode>pertest</forkMode>
-					<redirectTestOutputToFile>true</redirectTestOutputToFile>
-				</configuration>
-				<executions>
-					<execution>
-						<id>integration-test</id>
-						<goals>
-							<goal>integration-test</goal>
-						</goals>
-					</execution>
-					<execution>
-						<id>verify</id>
-						<goals>
-							<goal>verify</goal>
-						</goals>
-					</execution>
-				</executions>
-			</plugin>
-			<plugin>
-				<groupId>org.apache.maven.plugins</groupId>
-				<artifactId>maven-surefire-plugin</artifactId>
-				<configuration>
-					<skip>true</skip>
-				</configuration>
-			</plugin>
-
-			<plugin>
-				<groupId>org.apache.felix</groupId>
-				<artifactId>maven-bundle-plugin</artifactId>
-			</plugin>
-
-			<plugin>
-				<groupId>org.apache.maven.plugins</groupId>
-				<artifactId>maven-jar-plugin</artifactId>
-				<inherited>false</inherited>
-				<executions>
-					<execution>
-						<phase>package</phase>
-						<goals>
-							<goal>test-jar</goal>
-						</goals>
-					</execution>
-				</executions>
-			</plugin>
-
-		</plugins>
-		<pluginManagement>
-			<plugins>
-				<!--This plugin's configuration is used to store Eclipse m2e settings 
-					only. It has no influence on the Maven build itself. -->
-				<plugin>
-					<groupId>org.eclipse.m2e</groupId>
-					<artifactId>lifecycle-mapping</artifactId>
-					<version>1.0.0</version>
-					<configuration>
-						<lifecycleMappingMetadata>
-							<pluginExecutions>
-								<pluginExecution>
-									<pluginExecutionFilter>
-										<groupId>
-											org.apache.servicemix.tooling
-										</groupId>
-										<artifactId>
-											depends-maven-plugin
-										</artifactId>
-										<versionRange>
-											[1.2,)
-										</versionRange>
-										<goals>
-											<goal>
-												generate-depends-file
-											</goal>
-										</goals>
-									</pluginExecutionFilter>
-									<action>
-										<ignore />
-									</action>
-								</pluginExecution>
-								<pluginExecution>
-									<pluginExecutionFilter>
-										<groupId>
-											org.ops4j.pax.exam
-										</groupId>
-										<artifactId>
-											maven-paxexam-plugin
-										</artifactId>
-										<versionRange>
-											[1.2.3,)
-										</versionRange>
-										<goals>
-											<goal>
-												generate-depends-file
-											</goal>
-										</goals>
-									</pluginExecutionFilter>
-									<action>
-										<ignore />
-									</action>
-								</pluginExecution>
-							</pluginExecutions>
-						</lifecycleMappingMetadata>
-					</configuration>
-				</plugin>
-			</plugins>
-		</pluginManagement>
-	</build>
-	<repositories>
-		<repository>
-			<id>jetty-releases</id>
-			<name>Jetty Releases</name>
-			<url>https://oss.sonatype.org/content/repositories/jetty-releases</url>
-		</repository>
-		<repository>
-			<id>prime-repo</id>
-			<name>PrimeFaces Maven Repository</name>
-			<url>http://repository.primefaces.org</url>
-			<layout>default</layout>
-		</repository>
-	</repositories>
-
-	<!-- The following profiles can be used to switch between Felix (default) 
-		and Equinox. They also address incompatibilities between Java 6 and Java 
-		7 and a glitch in Eclipse/m2e. org.osgi.core:4.3.0 is compiled with inofficial 
-		JDK 6 options which cause compile time errors for generics on JDK 7. This 
-		was fixed in org.osgi.core:4.3.1. Equinox 3.7.0 and Felix 4.0.3 appear to 
-		be compiled with the same options, causing the same kind of error. That's 
-		why we prepend org.osgi.core:4.3.1 with provided scope to the framework implementation. 
-		Profiles org.osgi.core and felix are active by default. To use Equinox in 
-		a Maven command line build, activate profiles org.osgi.core and equinox. 
-		To use Equinox with Eclipse/m2e, activate profile equinox only (since m2e 
-		puts provided scope on test classpath, too). The org.osgi.core profile is 
-		required for JDK 7, it can be omitted for JDK 6. -->
-
-	<profiles>
-		<profile>
-			<id>org.osgi.core</id>
-			<activation>
-				<activeByDefault>true</activeByDefault>
-			</activation>
-			<dependencies>
-				<dependency>
-					<groupId>org.osgi</groupId>
-					<artifactId>org.osgi.core</artifactId>
-					<scope>provided</scope>
-				</dependency>
-			</dependencies>
-		</profile>
-		<profile>
-			<id>equinox</id>
-			<activation>
-				<activeByDefault>false</activeByDefault>
-			</activation>
-			<dependencies>
-				<dependency>
-					<groupId>org.eclipse.tycho</groupId>
-					<artifactId>org.eclipse.osgi</artifactId>
-					<version>3.7.0.v20110613</version>
-					<scope>test</scope>
-				</dependency>
-			</dependencies>
-		</profile>
-		<profile>
-			<id>felix</id>
-			<activation>
-				<activeByDefault>true</activeByDefault>
-			</activation>
-			<dependencies>
-				<dependency>
-					<groupId>org.apache.felix</groupId>
-					<artifactId>org.apache.felix.framework</artifactId>
-					<version>4.0.3</version>
-					<scope>test</scope>
-				</dependency>
-			</dependencies>
-		</profile>
-	</profiles>
->>>>>>> 330acea7
 
 
 
