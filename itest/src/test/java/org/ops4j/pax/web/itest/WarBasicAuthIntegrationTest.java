package org.ops4j.pax.web.itest;

import static org.junit.Assert.fail;
import static org.ops4j.pax.exam.CoreOptions.mavenBundle;
import static org.ops4j.pax.exam.CoreOptions.options;

import java.util.ArrayList;
import java.util.Arrays;
import java.util.Dictionary;
import java.util.List;

import org.junit.After;
import org.junit.Before;
import org.junit.Test;
import org.junit.runner.RunWith;
import org.ops4j.pax.exam.Option;
import org.ops4j.pax.exam.junit.Configuration;
import org.ops4j.pax.exam.junit.JUnit4TestRunner;
import org.ops4j.pax.web.service.spi.WebEvent;
import org.ops4j.pax.web.service.spi.WebListener;
import org.osgi.framework.Bundle;
import org.osgi.framework.BundleException;
import org.slf4j.Logger;
import org.slf4j.LoggerFactory;

/**
 * @author Achim Nierbeck
 */
@RunWith(JUnit4TestRunner.class)
public class WarBasicAuthIntegrationTest extends ITestBase {

	Logger LOG = LoggerFactory.getLogger(WarBasicAuthIntegrationTest.class);

	private Bundle installWarBundle;

	private WebListener webListener;

	@Configuration
<<<<<<< HEAD
	    public static Option[] configurationDetailed()
	    {
	        return options(
	        		mavenBundle().groupId("org.ops4j.pax.web.samples").artifactId("jetty-auth-config-fragment").version(getProjectVersion())
	        );
	    }
=======
	public static Option[] configuration() {
		Option[] options = baseConfigure();

		Option[] options2 = options(mavenBundle()
				.groupId("org.ops4j.pax.web.samples")
				.artifactId("jetty-auth-config-fragment")
				.version("2.0.0-SNAPSHOT"));
>>>>>>> d214be0c

		List<Option> list = new ArrayList<Option>(Arrays.asList(options));
		list.addAll(Arrays.asList(options2));

		return (Option[]) list.toArray(new Option[list.size()]);
	}

	@Before
	public void setUp() throws BundleException, InterruptedException {
		LOG.info("Setting up test");

		// String fragmentPath =
		// "mvn:org.ops4j.pax.web.samples/jetty-auth-config-fragment/1.1.0-SNAPSHOT";
		// Bundle fragmentBundle = bundleContext.installBundle(fragmentPath);
		//
		// Bundle[] bundles = bundleContext.getBundles();
		// for (Bundle bundle : bundles) {
		// if
		// (bundle.getSymbolicName().equalsIgnoreCase("org.ops4j.pax.web.pax-web-jetty-bundle"))
		// {
		// bundle.update();
		// }
		// }

		webListener = new WebListenerImpl();
		bundleContext.registerService(WebListener.class.getName(), webListener,
				null);
		String bundlePath = WEB_BUNDLE
				+ "mvn:org.ops4j.pax.web.samples/war-authentication/"
				+ getProjectVersion() + "/war?"
				+ WEB_CONTEXT_PATH + "=/war-authentication";
		installWarBundle = bundleContext.installBundle(bundlePath);
		installWarBundle.start();

		int count = 0;
		while (!((WebListenerImpl) webListener).gotEvent() && count < 50) {
			synchronized (this) {
				this.wait(100);
				count++;
			}
		}
	}

	@After
	public void tearDown() throws BundleException {
		if (installWarBundle != null) {
			installWarBundle.stop();
			installWarBundle.uninstall();
		}
	}

	/**
	 * You will get a list of bundles installed by default plus your testcase,
	 * wrapped into a bundle called pax-exam-probe
	 */
	@Test
	public void listBundles() {
		for (Bundle b : bundleContext.getBundles()) {
			if (b.getState() != Bundle.ACTIVE
					&& b.getState() != Bundle.RESOLVED)
				fail("Bundle should be active: " + b);

			Dictionary headers = b.getHeaders();
			String ctxtPath = (String) headers.get(WEB_CONTEXT_PATH);
			if (ctxtPath != null)
				System.out.println("Bundle " + b.getBundleId() + " : "
						+ b.getSymbolicName() + " : " + ctxtPath);
			else
				System.out.println("Bundle " + b.getBundleId() + " : "
						+ b.getSymbolicName());
		}

	}

	@Test
	public void testWC() throws Exception {

		testWebPath("http://127.0.0.1:8181/war-authentication/wc",
				"<h1>Hello World</h1>");

	}

	@Test
	public void testWC_example() throws Exception {

		testWebPath("http://127.0.0.1:8181/war-authentication/wc/example",
				"Unauthorized", 401, false);

		testWebPath("http://127.0.0.1:8181/war-authentication/wc/example",
				"<h1>Hello World</h1>", 200, true);

	}

	@Test
	public void testWC_SN() throws Exception {

		testWebPath("http://127.0.0.1:8181/war-authentication/wc/sn",
				"<h1>Hello World</h1>");

	}

	@Test
	public void testSlash() throws Exception {

		LOG.info("Starting test ...");
		testWebPath("http://127.0.0.1:8181/war-authentication/",
				"<h1>Hello World</h1>");
		LOG.info("...Done");
	}

	private class WebListenerImpl implements WebListener {

		private boolean event = false;

		public void webEvent(WebEvent event) {
			LOG.info("Got event: " + event);
			if (event.getType() == 2)
				this.event = true;
		}

		public boolean gotEvent() {
			return event;
		}

	}

}
<|MERGE_RESOLUTION|>--- conflicted
+++ resolved
@@ -1,181 +1,172 @@
-package org.ops4j.pax.web.itest;
-
-import static org.junit.Assert.fail;
-import static org.ops4j.pax.exam.CoreOptions.mavenBundle;
-import static org.ops4j.pax.exam.CoreOptions.options;
-
-import java.util.ArrayList;
-import java.util.Arrays;
-import java.util.Dictionary;
-import java.util.List;
-
-import org.junit.After;
-import org.junit.Before;
-import org.junit.Test;
-import org.junit.runner.RunWith;
-import org.ops4j.pax.exam.Option;
-import org.ops4j.pax.exam.junit.Configuration;
-import org.ops4j.pax.exam.junit.JUnit4TestRunner;
-import org.ops4j.pax.web.service.spi.WebEvent;
-import org.ops4j.pax.web.service.spi.WebListener;
-import org.osgi.framework.Bundle;
-import org.osgi.framework.BundleException;
-import org.slf4j.Logger;
-import org.slf4j.LoggerFactory;
-
-/**
- * @author Achim Nierbeck
- */
-@RunWith(JUnit4TestRunner.class)
-public class WarBasicAuthIntegrationTest extends ITestBase {
-
-	Logger LOG = LoggerFactory.getLogger(WarBasicAuthIntegrationTest.class);
-
-	private Bundle installWarBundle;
-
-	private WebListener webListener;
-
-	@Configuration
-<<<<<<< HEAD
-	    public static Option[] configurationDetailed()
-	    {
-	        return options(
-	        		mavenBundle().groupId("org.ops4j.pax.web.samples").artifactId("jetty-auth-config-fragment").version(getProjectVersion())
-	        );
-	    }
-=======
-	public static Option[] configuration() {
-		Option[] options = baseConfigure();
-
-		Option[] options2 = options(mavenBundle()
-				.groupId("org.ops4j.pax.web.samples")
-				.artifactId("jetty-auth-config-fragment")
-				.version("2.0.0-SNAPSHOT"));
->>>>>>> d214be0c
-
-		List<Option> list = new ArrayList<Option>(Arrays.asList(options));
-		list.addAll(Arrays.asList(options2));
-
-		return (Option[]) list.toArray(new Option[list.size()]);
-	}
-
-	@Before
-	public void setUp() throws BundleException, InterruptedException {
-		LOG.info("Setting up test");
-
-		// String fragmentPath =
-		// "mvn:org.ops4j.pax.web.samples/jetty-auth-config-fragment/1.1.0-SNAPSHOT";
-		// Bundle fragmentBundle = bundleContext.installBundle(fragmentPath);
-		//
-		// Bundle[] bundles = bundleContext.getBundles();
-		// for (Bundle bundle : bundles) {
-		// if
-		// (bundle.getSymbolicName().equalsIgnoreCase("org.ops4j.pax.web.pax-web-jetty-bundle"))
-		// {
-		// bundle.update();
-		// }
-		// }
-
-		webListener = new WebListenerImpl();
-		bundleContext.registerService(WebListener.class.getName(), webListener,
-				null);
-		String bundlePath = WEB_BUNDLE
-				+ "mvn:org.ops4j.pax.web.samples/war-authentication/"
-				+ getProjectVersion() + "/war?"
-				+ WEB_CONTEXT_PATH + "=/war-authentication";
-		installWarBundle = bundleContext.installBundle(bundlePath);
-		installWarBundle.start();
-
-		int count = 0;
-		while (!((WebListenerImpl) webListener).gotEvent() && count < 50) {
-			synchronized (this) {
-				this.wait(100);
-				count++;
-			}
-		}
-	}
-
-	@After
-	public void tearDown() throws BundleException {
-		if (installWarBundle != null) {
-			installWarBundle.stop();
-			installWarBundle.uninstall();
-		}
-	}
-
-	/**
-	 * You will get a list of bundles installed by default plus your testcase,
-	 * wrapped into a bundle called pax-exam-probe
-	 */
-	@Test
-	public void listBundles() {
-		for (Bundle b : bundleContext.getBundles()) {
-			if (b.getState() != Bundle.ACTIVE
-					&& b.getState() != Bundle.RESOLVED)
-				fail("Bundle should be active: " + b);
-
-			Dictionary headers = b.getHeaders();
-			String ctxtPath = (String) headers.get(WEB_CONTEXT_PATH);
-			if (ctxtPath != null)
-				System.out.println("Bundle " + b.getBundleId() + " : "
-						+ b.getSymbolicName() + " : " + ctxtPath);
-			else
-				System.out.println("Bundle " + b.getBundleId() + " : "
-						+ b.getSymbolicName());
-		}
-
-	}
-
-	@Test
-	public void testWC() throws Exception {
-
-		testWebPath("http://127.0.0.1:8181/war-authentication/wc",
-				"<h1>Hello World</h1>");
-
-	}
-
-	@Test
-	public void testWC_example() throws Exception {
-
-		testWebPath("http://127.0.0.1:8181/war-authentication/wc/example",
-				"Unauthorized", 401, false);
-
-		testWebPath("http://127.0.0.1:8181/war-authentication/wc/example",
-				"<h1>Hello World</h1>", 200, true);
-
-	}
-
-	@Test
-	public void testWC_SN() throws Exception {
-
-		testWebPath("http://127.0.0.1:8181/war-authentication/wc/sn",
-				"<h1>Hello World</h1>");
-
-	}
-
-	@Test
-	public void testSlash() throws Exception {
-
-		LOG.info("Starting test ...");
-		testWebPath("http://127.0.0.1:8181/war-authentication/",
-				"<h1>Hello World</h1>");
-		LOG.info("...Done");
-	}
-
-	private class WebListenerImpl implements WebListener {
-
-		private boolean event = false;
-
-		public void webEvent(WebEvent event) {
-			LOG.info("Got event: " + event);
-			if (event.getType() == 2)
-				this.event = true;
-		}
-
-		public boolean gotEvent() {
-			return event;
-		}
-
-	}
-
-}
+package org.ops4j.pax.web.itest;
+
+import static org.junit.Assert.fail;
+import static org.ops4j.pax.exam.CoreOptions.mavenBundle;
+import static org.ops4j.pax.exam.CoreOptions.options;
+
+import java.util.ArrayList;
+import java.util.Arrays;
+import java.util.Dictionary;
+import java.util.List;
+
+import org.junit.After;
+import org.junit.Before;
+import org.junit.Test;
+import org.junit.runner.RunWith;
+import org.ops4j.pax.exam.Option;
+import org.ops4j.pax.exam.junit.Configuration;
+import org.ops4j.pax.exam.junit.JUnit4TestRunner;
+import org.ops4j.pax.web.service.spi.WebEvent;
+import org.ops4j.pax.web.service.spi.WebListener;
+import org.osgi.framework.Bundle;
+import org.osgi.framework.BundleException;
+import org.slf4j.Logger;
+import org.slf4j.LoggerFactory;
+
+/**
+ * @author Achim Nierbeck
+ */
+@RunWith(JUnit4TestRunner.class)
+public class WarBasicAuthIntegrationTest extends ITestBase {
+
+	Logger LOG = LoggerFactory.getLogger(WarBasicAuthIntegrationTest.class);
+
+	private Bundle installWarBundle;
+
+	private WebListener webListener;
+
+	@Configuration
+	public static Option[] configuration() {
+		Option[] options = baseConfigure();
+
+		Option[] options2 = options(mavenBundle()
+				.groupId("org.ops4j.pax.web.samples")
+				.artifactId("jetty-auth-config-fragment")
+				.version(getProjectVersion()));
+
+		List<Option> list = new ArrayList<Option>(Arrays.asList(options));
+		list.addAll(Arrays.asList(options2));
+
+		return (Option[]) list.toArray(new Option[list.size()]);
+	}
+
+	@Before
+	public void setUp() throws BundleException, InterruptedException {
+		LOG.info("Setting up test");
+
+		// String fragmentPath =
+		// "mvn:org.ops4j.pax.web.samples/jetty-auth-config-fragment/1.1.0-SNAPSHOT";
+		// Bundle fragmentBundle = bundleContext.installBundle(fragmentPath);
+		//
+		// Bundle[] bundles = bundleContext.getBundles();
+		// for (Bundle bundle : bundles) {
+		// if
+		// (bundle.getSymbolicName().equalsIgnoreCase("org.ops4j.pax.web.pax-web-jetty-bundle"))
+		// {
+		// bundle.update();
+		// }
+		// }
+
+		webListener = new WebListenerImpl();
+		bundleContext.registerService(WebListener.class.getName(), webListener,
+				null);
+		String bundlePath = WEB_BUNDLE
+				+ "mvn:org.ops4j.pax.web.samples/war-authentication/"
+				+ getProjectVersion() + "/war?"
+				+ WEB_CONTEXT_PATH + "=/war-authentication";
+		installWarBundle = bundleContext.installBundle(bundlePath);
+		installWarBundle.start();
+
+		int count = 0;
+		while (!((WebListenerImpl) webListener).gotEvent() && count < 50) {
+			synchronized (this) {
+				this.wait(100);
+				count++;
+			}
+		}
+	}
+
+	@After
+	public void tearDown() throws BundleException {
+		if (installWarBundle != null) {
+			installWarBundle.stop();
+			installWarBundle.uninstall();
+		}
+	}
+
+	/**
+	 * You will get a list of bundles installed by default plus your testcase,
+	 * wrapped into a bundle called pax-exam-probe
+	 */
+	@Test
+	public void listBundles() {
+		for (Bundle b : bundleContext.getBundles()) {
+			if (b.getState() != Bundle.ACTIVE
+					&& b.getState() != Bundle.RESOLVED)
+				fail("Bundle should be active: " + b);
+
+			Dictionary headers = b.getHeaders();
+			String ctxtPath = (String) headers.get(WEB_CONTEXT_PATH);
+			if (ctxtPath != null)
+				System.out.println("Bundle " + b.getBundleId() + " : "
+						+ b.getSymbolicName() + " : " + ctxtPath);
+			else
+				System.out.println("Bundle " + b.getBundleId() + " : "
+						+ b.getSymbolicName());
+		}
+
+	}
+
+	@Test
+	public void testWC() throws Exception {
+
+		testWebPath("http://127.0.0.1:8181/war-authentication/wc",
+				"<h1>Hello World</h1>");
+
+	}
+
+	@Test
+	public void testWC_example() throws Exception {
+
+		testWebPath("http://127.0.0.1:8181/war-authentication/wc/example",
+				"Unauthorized", 401, false);
+
+		testWebPath("http://127.0.0.1:8181/war-authentication/wc/example",
+				"<h1>Hello World</h1>", 200, true);
+
+	}
+
+	@Test
+	public void testWC_SN() throws Exception {
+
+		testWebPath("http://127.0.0.1:8181/war-authentication/wc/sn",
+				"<h1>Hello World</h1>");
+
+	}
+
+	@Test
+	public void testSlash() throws Exception {
+
+		LOG.info("Starting test ...");
+		testWebPath("http://127.0.0.1:8181/war-authentication/",
+				"<h1>Hello World</h1>");
+		LOG.info("...Done");
+	}
+
+	private class WebListenerImpl implements WebListener {
+
+		private boolean event = false;
+
+		public void webEvent(WebEvent event) {
+			LOG.info("Got event: " + event);
+			if (event.getType() == 2)
+				this.event = true;
+		}
+
+		public boolean gotEvent() {
+			return event;
+		}
+
+	}
+
+}