--- conflicted
+++ resolved
@@ -1,513 +1,478 @@
-package org.ops4j.pax.web.itest;
-
-import static org.junit.Assert.assertEquals;
-import static org.junit.Assert.assertTrue;
-import static org.ops4j.pax.exam.CoreOptions.cleanCaches;
-import static org.ops4j.pax.exam.CoreOptions.frameworkProperty;
-import static org.ops4j.pax.exam.CoreOptions.junitBundles;
-import static org.ops4j.pax.exam.CoreOptions.mavenBundle;
-import static org.ops4j.pax.exam.CoreOptions.options;
-import static org.ops4j.pax.exam.CoreOptions.systemPackages;
-import static org.ops4j.pax.exam.CoreOptions.systemProperty;
-import static org.ops4j.pax.exam.CoreOptions.workingDirectory;
-import static org.ops4j.pax.exam.CoreOptions.wrappedBundle;
-import static org.ops4j.pax.exam.MavenUtils.asInProject;
-import static org.ops4j.pax.exam.OptionUtils.combine;
-
-import java.io.File;
-import java.io.FileInputStream;
-import java.io.IOException;
-import java.security.KeyManagementException;
-import java.security.KeyStore;
-import java.security.KeyStoreException;
-import java.security.NoSuchAlgorithmException;
-import java.security.UnrecoverableKeyException;
-import java.security.cert.CertificateException;
-import java.util.List;
-
-import javax.inject.Inject;
-import javax.net.ssl.HostnameVerifier;
-import javax.net.ssl.HttpsURLConnection;
-import javax.net.ssl.SSLContext;
-
-import org.apache.http.HttpException;
-import org.apache.http.HttpHost;
-import org.apache.http.HttpResponse;
-import org.apache.http.NameValuePair;
-import org.apache.http.auth.AuthScope;
-import org.apache.http.auth.UsernamePasswordCredentials;
-import org.apache.http.client.AuthCache;
-import org.apache.http.client.ClientProtocolException;
-import org.apache.http.client.HttpClient;
-import org.apache.http.client.entity.UrlEncodedFormEntity;
-import org.apache.http.client.methods.HttpGet;
-import org.apache.http.client.methods.HttpPost;
-import org.apache.http.client.protocol.ClientContext;
-import org.apache.http.conn.scheme.Scheme;
-import org.apache.http.conn.ssl.SSLSocketFactory;
-import org.apache.http.conn.ssl.X509HostnameVerifier;
-import org.apache.http.impl.auth.BasicScheme;
-import org.apache.http.impl.client.BasicAuthCache;
-import org.apache.http.impl.client.DefaultHttpClient;
-import org.apache.http.impl.conn.SingleClientConnManager;
-import org.apache.http.protocol.BasicHttpContext;
-import org.apache.http.util.EntityUtils;
-import org.junit.After;
-import org.junit.Before;
-import org.ops4j.pax.exam.Option;
-import org.ops4j.pax.exam.junit.ExamReactorStrategy;
-import org.ops4j.pax.exam.spi.reactors.EagerSingleStagedReactorFactory;
-import org.osgi.framework.BundleContext;
-
-@ExamReactorStrategy(EagerSingleStagedReactorFactory.class)
-public class ITestBase {
-
-	@Inject
-	protected BundleContext bundleContext;
-
-	protected static final String WEB_CONTEXT_PATH = "Web-ContextPath";
-	protected static final String WEB_CONNECTORS = "Web-Connectors";
-	protected static final String WEB_VIRTUAL_HOSTS = "Web-VirtualHosts";
-	protected static final String WEB_BUNDLE = "webbundle:";
-
-	protected static final String REALM_NAME = "realm.properties";
-
-	protected DefaultHttpClient httpclient;
-
-	public static Option[] baseConfigure() {
-		return options(
-				workingDirectory("target/paxexam/"),
-				cleanCaches(true),
-				junitBundles(),
-				frameworkProperty("osgi.console").value("6666"),
-				frameworkProperty("felix.bootdelegation.implicit").value(
-						"false"),
-				// frameworkProperty("felix.log.level").value("4"),
-				systemProperty("org.ops4j.pax.logging.DefaultServiceLog.level")
-						.value("INFO"),
-				systemProperty("org.osgi.service.http.hostname").value(
-						"127.0.0.1"),
-				systemProperty("org.osgi.service.http.port").value("8181"),
-				systemProperty("java.protocol.handler.pkgs").value(
-						"org.ops4j.pax.url"),
-				systemProperty("org.ops4j.pax.url.war.importPaxLoggingPackages")
-						.value("true"),
-				systemProperty("org.ops4j.pax.web.log.ncsa.enabled").value(
-						"true"),
-				systemProperty("org.ops4j.pax.web.log.ncsa.directory").value(
-						"target/logs"),
-				systemProperty("ProjectVersion").value(getProjectVersion()),
-
-				// javax.servlet may be on the system classpath so we need to
-				// make sure
-				// that all bundles load it from there
-				systemPackages("javax.servlet;version=2.6.0",
-						"javax.servlet;version=3.0.0"),
-
-				// do not include pax-logging-api, this is already provisioned
-				// by Pax Exam
-				mavenBundle().groupId("org.ops4j.pax.logging")
-						.artifactId("pax-logging-service").version("1.6.4"),
-
-				mavenBundle().groupId("org.ops4j.pax.url")
-						.artifactId("pax-url-war").version(asInProject()),
-				mavenBundle().groupId("org.ops4j.pax.url")
-						.artifactId("pax-url-wrap").version(asInProject()),
-				mavenBundle().groupId("org.ops4j.pax.url")
-						.artifactId("pax-url-commons").version(asInProject()),
-				mavenBundle().groupId("org.ops4j.pax.swissbox")
-						.artifactId("pax-swissbox-bnd").version(asInProject()),
-				mavenBundle().groupId("org.ops4j.pax.swissbox")
-						.artifactId("pax-swissbox-property")
-						.version(asInProject()),
-				mavenBundle().groupId("biz.aQute").artifactId("bndlib")
-						.version(asInProject()),
-				mavenBundle().groupId("org.ops4j.pax.web")
-						.artifactId("pax-web-spi").version(asInProject()),
-				mavenBundle().groupId("org.ops4j.pax.web")
-						.artifactId("pax-web-api").version(asInProject()),
-				mavenBundle().groupId("org.ops4j.pax.web")
-						.artifactId("pax-web-extender-war")
-						.version(asInProject()),
-				mavenBundle().groupId("org.ops4j.pax.web")
-						.artifactId("pax-web-extender-whiteboard")
-						.version(asInProject()),
-				mavenBundle().groupId("org.ops4j.pax.web")
-						.artifactId("pax-web-runtime").version(asInProject()),
-				mavenBundle().groupId("org.ops4j.pax.web")
-						.artifactId("pax-web-jsp").version(asInProject()),
-				mavenBundle().groupId("org.eclipse.jdt.core.compiler")
-						.artifactId("ecj").version(asInProject()),
-				mavenBundle().groupId("org.apache.geronimo.specs")
-						.artifactId("geronimo-servlet_3.0_spec")
-						.version(asInProject()),
-				mavenBundle().groupId("org.ops4j.pax.url")
-						.artifactId("pax-url-aether").version(asInProject()),
-				mavenBundle("commons-codec", "commons-codec").version(
-						asInProject()),
-				wrappedBundle(mavenBundle("org.apache.httpcomponents",
-						"httpclient", "4.1")),
-				wrappedBundle(mavenBundle("org.apache.httpcomponents",
-						"httpcore", "4.1")));
-	}
-
-	public static Option[] configureJetty() {
-		return combine(
-				baseConfigure(),
-				mavenBundle().groupId("org.ops4j.pax.web")
-						.artifactId("pax-web-jetty").version(asInProject()),
-				mavenBundle().groupId("org.eclipse.jetty")
-						.artifactId("jetty-util").version(asInProject()),
-				mavenBundle().groupId("org.eclipse.jetty")
-						.artifactId("jetty-io").version(asInProject()),
-				mavenBundle().groupId("org.eclipse.jetty")
-						.artifactId("jetty-http").version(asInProject()),
-				mavenBundle().groupId("org.eclipse.jetty")
-						.artifactId("jetty-continuation")
-						.version(asInProject()),
-				mavenBundle().groupId("org.eclipse.jetty")
-						.artifactId("jetty-server").version(asInProject()),
-				mavenBundle().groupId("org.eclipse.jetty")
-						.artifactId("jetty-security").version(asInProject()),
-				mavenBundle().groupId("org.eclipse.jetty")
-						.artifactId("jetty-xml").version(asInProject()),
-				mavenBundle().groupId("org.eclipse.jetty")
-						.artifactId("jetty-servlet").version(asInProject()));
-	}
-
-	public static Option[] configureTomcat() {
-		return combine(
-				baseConfigure(),
-				systemPackages("javax.xml.namespace;version=1.0.0,javax.transaction;version=1.1.0"),
-				mavenBundle().groupId("org.ops4j.pax.web")
-						.artifactId("pax-web-tomcat").version(asInProject()),
-				mavenBundle().groupId("org.apache.geronimo.ext.tomcat")
-						.artifactId("catalina").version(asInProject()),
-				mavenBundle().groupId("org.apache.geronimo.ext.tomcat")
-						.artifactId("shared").version(asInProject()),
-				mavenBundle().groupId("org.apache.geronimo.ext.tomcat")
-						.artifactId("util").version(asInProject()),
-				mavenBundle().groupId("org.apache.servicemix.specs")
-						.artifactId("org.apache.servicemix.specs.saaj-api-1.3")
-						.version(asInProject()),
-				mavenBundle().groupId("org.apache.servicemix.specs")
-						.artifactId("org.apache.servicemix.specs.jaxb-api-2.2")
-						.version(asInProject()),
-
-				mavenBundle().groupId("org.apache.geronimo.specs")
-						.artifactId("geronimo-jaxws_2.2_spec")
-						.version(asInProject()),
-				mavenBundle().groupId("org.apache.geronimo.specs")
-						.artifactId("geronimo-jaxrpc_1.1_spec")
-						.version(asInProject()),
-				mavenBundle().groupId("org.apache.geronimo.specs")
-						.artifactId("geronimo-servlet_3.0_spec")
-						.version(asInProject()),
-
-				mavenBundle()
-						.groupId("org.apache.servicemix.specs")
-						.artifactId(
-								"org.apache.servicemix.specs.jsr303-api-1.0.0")
-						.version(asInProject()),
-
-				mavenBundle().groupId("org.apache.geronimo.specs")
-						.artifactId("geronimo-annotation_1.1_spec")
-						.version(asInProject()),
-				mavenBundle().groupId("org.apache.geronimo.specs")
-						.artifactId("geronimo-activation_1.1_spec")
-						.version(asInProject()),
-				mavenBundle().groupId("org.apache.geronimo.specs")
-						.artifactId("geronimo-stax-api_1.2_spec")
-						.version(asInProject()),
-				mavenBundle().groupId("org.apache.geronimo.specs")
-						.artifactId("geronimo-ejb_3.1_spec")
-						.version(asInProject()),
-				mavenBundle().groupId("org.apache.geronimo.specs")
-						.artifactId("geronimo-jpa_2.0_spec")
-						.version(asInProject()),
-				mavenBundle().groupId("org.apache.geronimo.specs")
-						.artifactId("geronimo-javamail_1.4_spec")
-						.version(asInProject()),
-				mavenBundle().groupId("org.apache.geronimo.specs")
-						.artifactId("geronimo-osgi-registry")
-						.version(asInProject()));
-	}
-
-	@Before
-	public void setUpITestBase() throws Exception {
-		httpclient = new DefaultHttpClient();
-	}
-
-	@After
-	public void tearDown() throws Exception {
-		httpclient.clearRequestInterceptors();
-		httpclient.clearResponseInterceptors();
-		httpclient = null;
-	}
-
-	protected static String getProjectVersion() {
-		String projectVersion = System.getProperty("ProjectVersion");
-		System.out.println("*** The ProjectVersion is " + projectVersion
-				+ " ***");
-		return projectVersion;
-	}
-
-	protected static String getMyFacesVersion() {
-		String myFacesVersion = System.getProperty("MyFacesVersion");
-		System.out.println("*** The MyFacesVersion is " + myFacesVersion
-				+ " ***");
-		return myFacesVersion;
-	}
-
-	/**
-	 * @return
-	 * @return
-	 * @throws IOException
-	 * @throws CertificateException 
-	 * @throws KeyStoreException 
-	 * @throws NoSuchAlgorithmException 
-	 * @throws UnrecoverableKeyException 
-	 * @throws KeyManagementException 
-	 * @throws HttpException
-	 */
-	protected String testWebPath(String path, String expectedContent)
-			throws IOException, KeyManagementException, UnrecoverableKeyException, NoSuchAlgorithmException, KeyStoreException, CertificateException {
-		return testWebPath(path, expectedContent, 200, false);
-	}
-<<<<<<< HEAD
-	
-	protected String testSecureWebPath(String path, String expectedContent) throws IOException, KeyManagementException, UnrecoverableKeyException, NoSuchAlgorithmException, KeyStoreException, CertificateException {
-		return testSecureWebPath(path, expectedContent, 200, false);
-	}
-	
-	protected String testWebPath(String path, int httpRC)
-			throws IOException, KeyManagementException, UnrecoverableKeyException, NoSuchAlgorithmException, KeyStoreException, CertificateException {
-		return testWebPath(path, null, httpRC, false);
-	}
-
-	protected String testSecureWebPath(String path, int httpRC)
-			throws IOException, KeyManagementException, UnrecoverableKeyException, NoSuchAlgorithmException, KeyStoreException, CertificateException {
-		return testSecureWebPath(path, null, httpRC, false);
-	}
-	
-	protected String testWebPath(String path, String expectedContent, int httpRC,
-			boolean authenticate) throws IOException, KeyManagementException, UnrecoverableKeyException, NoSuchAlgorithmException, KeyStoreException, CertificateException {
-		return testWebPath(path, expectedContent, httpRC, authenticate, null, false);
-	}
-	
-	protected String testSecureWebPath(String path, String expectedContent, int httpRC,
-			boolean authenticate) throws IOException, KeyManagementException, UnrecoverableKeyException, NoSuchAlgorithmException, KeyStoreException, CertificateException {
-		return testWebPath(path, expectedContent, httpRC, authenticate, null, true);
-	}
-
-	protected String testWebPath(String path, String expectedContent, int httpRC,
-			boolean authenticate, BasicHttpContext basicHttpContext, boolean securedConnection)
-			throws ClientProtocolException, IOException, KeyManagementException, UnrecoverableKeyException, NoSuchAlgorithmException, KeyStoreException, CertificateException {
-=======
-
-	protected String testWebPath(String path, int httpRC) throws IOException {
-		return testWebPath(path, null, httpRC, false);
-	}
-
-	protected String testWebPath(String path, String expectedContent,
-			int httpRC, boolean authenticate) throws IOException {
-		return testWebPath(path, expectedContent, httpRC, authenticate, null);
-	}
-
-	protected String testWebPath(String path, String expectedContent,
-			int httpRC, boolean authenticate, BasicHttpContext basicHttpContext)
-			throws ClientProtocolException, IOException {
->>>>>>> 0cdac459
-
-		int count = 0;
-		while (!checkServer(path) && count++ < 5)
-			if (count > 5)
-				break;
-
-		HttpResponse response = null;
-		if (!securedConnection) {
-			response = getHttpResponse(path, authenticate, basicHttpContext);
-		} else {
-			response = getHttpSecureResponse(path, authenticate, basicHttpContext);
-		}
-
-		assertEquals("HttpResponseCode", httpRC, response.getStatusLine()
-				.getStatusCode());
-
-		String responseBodyAsString = null;
-		if (expectedContent != null) {
-			responseBodyAsString = EntityUtils.toString(response.getEntity());
-			assertTrue(responseBodyAsString.contains(expectedContent));
-		}
-
-		return responseBodyAsString;
-	}
-
-	protected void testPost(String path, List<NameValuePair> nameValuePairs,
-			String expectedContent, int httpRC) throws ClientProtocolException,
-			IOException {
-
-		HttpPost post = new HttpPost(path);
-		post.setEntity(new UrlEncodedFormEntity(
-				(List<NameValuePair>) nameValuePairs));
-
-		HttpResponse response = httpclient.execute(post);
-		assertEquals("HttpResponseCode", httpRC, response.getStatusLine()
-				.getStatusCode());
-
-		if (expectedContent != null) {
-			String responseBodyAsString = EntityUtils.toString(response
-					.getEntity());
-			assertTrue(responseBodyAsString.contains(expectedContent));
-		}
-	}
-
-	/**
-	 * 
-	 * @param path
-	 * @param authenticate
-	 * @param basicHttpContext
-	 * @return
-	 * @throws IOException
-	 * @throws ClientProtocolException
-	 */
-	protected HttpResponse getHttpResponse(String path, boolean authenticate,
-			BasicHttpContext basicHttpContext) throws IOException,
-			ClientProtocolException {
-		HttpGet httpget = null;
-		
-		HttpHost targetHost = getHttpHost(path);
-		BasicHttpContext localcontext = basicHttpContext == null ? new BasicHttpContext()
-				: basicHttpContext;
-		if (authenticate) {
-
-			((DefaultHttpClient) httpclient).getCredentialsProvider()
-					.setCredentials(
-							new AuthScope(targetHost.getHostName(),
-									targetHost.getPort()),
-							new UsernamePasswordCredentials("admin", "admin"));
-
-			// Create AuthCache instance
-			AuthCache authCache = new BasicAuthCache();
-			// Generate BASIC scheme object and add it to the local auth cache
-			BasicScheme basicAuth = new BasicScheme();
-			authCache.put(targetHost, basicAuth);
-
-			// Add AuthCache to the execution context
-
-			localcontext.setAttribute(ClientContext.AUTH_CACHE, authCache);
-
-		}
-
-		httpget = new HttpGet(path);
-		HttpResponse response = null;
-		if (!authenticate && basicHttpContext == null)
-			response = httpclient.execute(httpget);
-		else
-			response = httpclient.execute(targetHost, httpget, localcontext);
-		return response;
-	}
-	
-	protected HttpResponse getHttpSecureResponse(String path, boolean authenticate,
-			BasicHttpContext basicHttpContext) throws IOException,
-			ClientProtocolException, KeyManagementException, UnrecoverableKeyException, NoSuchAlgorithmException, KeyStoreException, CertificateException {
-		HttpGet httpget = null;
-		HostnameVerifier hostnameVerifier = org.apache.http.conn.ssl.SSLSocketFactory.ALLOW_ALL_HOSTNAME_VERIFIER;
-		
-		KeyStore trustStore  = KeyStore.getInstance(KeyStore.getDefaultType());
-        FileInputStream instream = new FileInputStream(new File("src/test/resources/keystore"));
-        try {
-            trustStore.load(instream, "password".toCharArray());
-        } finally {
-            try { instream.close(); } catch (Exception ignore) {}
-        }
-
-        SSLSocketFactory socketFactory = new SSLSocketFactory(trustStore);
-        Scheme sch = new Scheme("https", 443, socketFactory);
-        httpclient.getConnectionManager().getSchemeRegistry().register(sch);
-        socketFactory.setHostnameVerifier((X509HostnameVerifier) hostnameVerifier);
-		
-		HttpHost targetHost = new HttpHost("localhost", 8443, "https");
-
-		
-		// Set verifier     
-		HttpsURLConnection.setDefaultHostnameVerifier(hostnameVerifier);
-
-		
-		
-		
-		BasicHttpContext localcontext = basicHttpContext == null ? new BasicHttpContext()
-				: basicHttpContext;
-		if (authenticate) {
-
-			((DefaultHttpClient) httpclient).getCredentialsProvider()
-					.setCredentials(
-							new AuthScope(targetHost.getHostName(),
-									targetHost.getPort()),
-							new UsernamePasswordCredentials("admin", "admin"));
-
-			// Create AuthCache instance
-			AuthCache authCache = new BasicAuthCache();
-			// Generate BASIC scheme object and add it to the local auth cache
-			BasicScheme basicAuth = new BasicScheme();
-			authCache.put(targetHost, basicAuth);
-
-			// Add AuthCache to the execution context
-
-			localcontext.setAttribute(ClientContext.AUTH_CACHE, authCache);
-
-		}
-
-		httpget = new HttpGet(path);
-		HttpResponse response = null;
-		if (!authenticate && basicHttpContext == null)
-			response = httpclient.execute(httpget);
-		else
-			response = httpclient.execute(targetHost, httpget, localcontext);
-		return response;
-	}
-
-	private HttpHost getHttpHost(String path) {
-		int schemeSeperator = path.indexOf(":");
-		String scheme = path.substring(0, schemeSeperator);
-		
-		int portSeperator = path.lastIndexOf(":");
-		String hostname = path.substring(schemeSeperator+3, portSeperator);
-		
-		int port = Integer.parseInt(path.substring(portSeperator+1, portSeperator+5));
-		
-//		String hostname = "localhost";
-//		int port = 8181;
-//		String scheme = "http";
-		HttpHost targetHost = new HttpHost(hostname, port, scheme);
-		return targetHost;
-	}
-
-	protected boolean checkServer(String path) throws ClientProtocolException, IOException {
-		HttpGet httpget = null;
-//		HttpHost targetHost = new HttpHost("localhost", 8181, "http");
-		HttpHost targetHost = getHttpHost(path);
-		httpget = new HttpGet("/");
-		HttpClient myHttpClient = new DefaultHttpClient();
-		HttpResponse response = myHttpClient.execute(targetHost, httpget);
-		int statusCode = response.getStatusLine().getStatusCode();
-		if (statusCode == 404 || statusCode == 200)
-			return true;
-		else
-			return false;
-	}
-
-<<<<<<< HEAD
-//	@AfterClass
-//	public void shutdown() throws Exception {
-//		Bundle bundle = bundleContext.getBundle(16);
-//		bundle.stop();
-//	}
-=======
-	// @AfterClass
-	// public void shutdown() throws Exception {
-	// Bundle bundle = bundleContext.getBundle(16);
-	// bundle.stop();
-	// }
->>>>>>> 0cdac459
-}
+package org.ops4j.pax.web.itest;
+
+import static org.junit.Assert.assertEquals;
+import static org.junit.Assert.assertTrue;
+import static org.ops4j.pax.exam.CoreOptions.cleanCaches;
+import static org.ops4j.pax.exam.CoreOptions.frameworkProperty;
+import static org.ops4j.pax.exam.CoreOptions.junitBundles;
+import static org.ops4j.pax.exam.CoreOptions.mavenBundle;
+import static org.ops4j.pax.exam.CoreOptions.options;
+import static org.ops4j.pax.exam.CoreOptions.systemPackages;
+import static org.ops4j.pax.exam.CoreOptions.systemProperty;
+import static org.ops4j.pax.exam.CoreOptions.workingDirectory;
+import static org.ops4j.pax.exam.CoreOptions.wrappedBundle;
+import static org.ops4j.pax.exam.MavenUtils.asInProject;
+import static org.ops4j.pax.exam.OptionUtils.combine;
+
+import java.io.File;
+import java.io.FileInputStream;
+import java.io.IOException;
+import java.security.KeyManagementException;
+import java.security.KeyStore;
+import java.security.KeyStoreException;
+import java.security.NoSuchAlgorithmException;
+import java.security.UnrecoverableKeyException;
+import java.security.cert.CertificateException;
+import java.util.List;
+
+import javax.inject.Inject;
+import javax.net.ssl.HostnameVerifier;
+import javax.net.ssl.HttpsURLConnection;
+import javax.net.ssl.SSLContext;
+
+import org.apache.http.HttpException;
+import org.apache.http.HttpHost;
+import org.apache.http.HttpResponse;
+import org.apache.http.NameValuePair;
+import org.apache.http.auth.AuthScope;
+import org.apache.http.auth.UsernamePasswordCredentials;
+import org.apache.http.client.AuthCache;
+import org.apache.http.client.ClientProtocolException;
+import org.apache.http.client.HttpClient;
+import org.apache.http.client.entity.UrlEncodedFormEntity;
+import org.apache.http.client.methods.HttpGet;
+import org.apache.http.client.methods.HttpPost;
+import org.apache.http.client.protocol.ClientContext;
+import org.apache.http.conn.scheme.Scheme;
+import org.apache.http.conn.ssl.SSLSocketFactory;
+import org.apache.http.conn.ssl.X509HostnameVerifier;
+import org.apache.http.impl.auth.BasicScheme;
+import org.apache.http.impl.client.BasicAuthCache;
+import org.apache.http.impl.client.DefaultHttpClient;
+import org.apache.http.impl.conn.SingleClientConnManager;
+import org.apache.http.protocol.BasicHttpContext;
+import org.apache.http.util.EntityUtils;
+import org.junit.After;
+import org.junit.Before;
+import org.ops4j.pax.exam.Option;
+import org.ops4j.pax.exam.junit.ExamReactorStrategy;
+import org.ops4j.pax.exam.spi.reactors.EagerSingleStagedReactorFactory;
+import org.osgi.framework.BundleContext;
+
+@ExamReactorStrategy(EagerSingleStagedReactorFactory.class)
+public class ITestBase {
+
+	@Inject
+	protected BundleContext bundleContext;
+
+	protected static final String WEB_CONTEXT_PATH = "Web-ContextPath";
+	protected static final String WEB_CONNECTORS = "Web-Connectors";
+	protected static final String WEB_VIRTUAL_HOSTS = "Web-VirtualHosts";
+	protected static final String WEB_BUNDLE = "webbundle:";
+
+	protected static final String REALM_NAME = "realm.properties";
+
+	protected DefaultHttpClient httpclient;
+
+	public static Option[] baseConfigure() {
+		return options(
+				workingDirectory("target/paxexam/"),
+				cleanCaches(true),
+				junitBundles(),
+				frameworkProperty("osgi.console").value("6666"),
+				frameworkProperty("felix.bootdelegation.implicit").value(
+						"false"),
+				// frameworkProperty("felix.log.level").value("4"),
+				systemProperty("org.ops4j.pax.logging.DefaultServiceLog.level")
+						.value("INFO"),
+				systemProperty("org.osgi.service.http.hostname").value(
+						"127.0.0.1"),
+				systemProperty("org.osgi.service.http.port").value("8181"),
+				systemProperty("java.protocol.handler.pkgs").value(
+						"org.ops4j.pax.url"),
+				systemProperty("org.ops4j.pax.url.war.importPaxLoggingPackages")
+						.value("true"),
+				systemProperty("org.ops4j.pax.web.log.ncsa.enabled").value(
+						"true"),
+				systemProperty("org.ops4j.pax.web.log.ncsa.directory").value(
+						"target/logs"),
+				systemProperty("ProjectVersion").value(getProjectVersion()),
+
+				// javax.servlet may be on the system classpath so we need to
+				// make sure
+				// that all bundles load it from there
+				systemPackages("javax.servlet;version=2.6.0",
+						"javax.servlet;version=3.0.0"),
+
+				// do not include pax-logging-api, this is already provisioned
+				// by Pax Exam
+				mavenBundle().groupId("org.ops4j.pax.logging")
+						.artifactId("pax-logging-service").version("1.6.4"),
+
+				mavenBundle().groupId("org.ops4j.pax.url")
+						.artifactId("pax-url-war").version(asInProject()),
+				mavenBundle().groupId("org.ops4j.pax.url")
+						.artifactId("pax-url-wrap").version(asInProject()),
+				mavenBundle().groupId("org.ops4j.pax.url")
+						.artifactId("pax-url-commons").version(asInProject()),
+				mavenBundle().groupId("org.ops4j.pax.swissbox")
+						.artifactId("pax-swissbox-bnd").version(asInProject()),
+				mavenBundle().groupId("org.ops4j.pax.swissbox")
+						.artifactId("pax-swissbox-property")
+						.version(asInProject()),
+				mavenBundle().groupId("biz.aQute").artifactId("bndlib")
+						.version(asInProject()),
+				mavenBundle().groupId("org.ops4j.pax.web")
+						.artifactId("pax-web-spi").version(asInProject()),
+				mavenBundle().groupId("org.ops4j.pax.web")
+						.artifactId("pax-web-api").version(asInProject()),
+				mavenBundle().groupId("org.ops4j.pax.web")
+						.artifactId("pax-web-extender-war")
+						.version(asInProject()),
+				mavenBundle().groupId("org.ops4j.pax.web")
+						.artifactId("pax-web-extender-whiteboard")
+						.version(asInProject()),
+				mavenBundle().groupId("org.ops4j.pax.web")
+						.artifactId("pax-web-runtime").version(asInProject()),
+				mavenBundle().groupId("org.ops4j.pax.web")
+						.artifactId("pax-web-jsp").version(asInProject()),
+				mavenBundle().groupId("org.eclipse.jdt.core.compiler")
+						.artifactId("ecj").version(asInProject()),
+				mavenBundle().groupId("org.apache.geronimo.specs")
+						.artifactId("geronimo-servlet_3.0_spec")
+						.version(asInProject()),
+				mavenBundle().groupId("org.ops4j.pax.url")
+						.artifactId("pax-url-aether").version(asInProject()),
+				mavenBundle("commons-codec", "commons-codec").version(
+						asInProject()),
+				wrappedBundle(mavenBundle("org.apache.httpcomponents",
+						"httpclient", "4.1")),
+				wrappedBundle(mavenBundle("org.apache.httpcomponents",
+						"httpcore", "4.1")));
+	}
+
+	public static Option[] configureJetty() {
+		return combine(
+				baseConfigure(),
+				mavenBundle().groupId("org.ops4j.pax.web")
+						.artifactId("pax-web-jetty").version(asInProject()),
+				mavenBundle().groupId("org.eclipse.jetty")
+						.artifactId("jetty-util").version(asInProject()),
+				mavenBundle().groupId("org.eclipse.jetty")
+						.artifactId("jetty-io").version(asInProject()),
+				mavenBundle().groupId("org.eclipse.jetty")
+						.artifactId("jetty-http").version(asInProject()),
+				mavenBundle().groupId("org.eclipse.jetty")
+						.artifactId("jetty-continuation")
+						.version(asInProject()),
+				mavenBundle().groupId("org.eclipse.jetty")
+						.artifactId("jetty-server").version(asInProject()),
+				mavenBundle().groupId("org.eclipse.jetty")
+						.artifactId("jetty-security").version(asInProject()),
+				mavenBundle().groupId("org.eclipse.jetty")
+						.artifactId("jetty-xml").version(asInProject()),
+				mavenBundle().groupId("org.eclipse.jetty")
+						.artifactId("jetty-servlet").version(asInProject()));
+	}
+
+	public static Option[] configureTomcat() {
+		return combine(
+				baseConfigure(),
+				systemPackages("javax.xml.namespace;version=1.0.0,javax.transaction;version=1.1.0"),
+				mavenBundle().groupId("org.ops4j.pax.web")
+						.artifactId("pax-web-tomcat").version(asInProject()),
+				mavenBundle().groupId("org.apache.geronimo.ext.tomcat")
+						.artifactId("catalina").version(asInProject()),
+				mavenBundle().groupId("org.apache.geronimo.ext.tomcat")
+						.artifactId("shared").version(asInProject()),
+				mavenBundle().groupId("org.apache.geronimo.ext.tomcat")
+						.artifactId("util").version(asInProject()),
+				mavenBundle().groupId("org.apache.servicemix.specs")
+						.artifactId("org.apache.servicemix.specs.saaj-api-1.3")
+						.version(asInProject()),
+				mavenBundle().groupId("org.apache.servicemix.specs")
+						.artifactId("org.apache.servicemix.specs.jaxb-api-2.2")
+						.version(asInProject()),
+
+				mavenBundle().groupId("org.apache.geronimo.specs")
+						.artifactId("geronimo-jaxws_2.2_spec")
+						.version(asInProject()),
+				mavenBundle().groupId("org.apache.geronimo.specs")
+						.artifactId("geronimo-jaxrpc_1.1_spec")
+						.version(asInProject()),
+				mavenBundle().groupId("org.apache.geronimo.specs")
+						.artifactId("geronimo-servlet_3.0_spec")
+						.version(asInProject()),
+
+				mavenBundle()
+						.groupId("org.apache.servicemix.specs")
+						.artifactId(
+								"org.apache.servicemix.specs.jsr303-api-1.0.0")
+						.version(asInProject()),
+
+				mavenBundle().groupId("org.apache.geronimo.specs")
+						.artifactId("geronimo-annotation_1.1_spec")
+						.version(asInProject()),
+				mavenBundle().groupId("org.apache.geronimo.specs")
+						.artifactId("geronimo-activation_1.1_spec")
+						.version(asInProject()),
+				mavenBundle().groupId("org.apache.geronimo.specs")
+						.artifactId("geronimo-stax-api_1.2_spec")
+						.version(asInProject()),
+				mavenBundle().groupId("org.apache.geronimo.specs")
+						.artifactId("geronimo-ejb_3.1_spec")
+						.version(asInProject()),
+				mavenBundle().groupId("org.apache.geronimo.specs")
+						.artifactId("geronimo-jpa_2.0_spec")
+						.version(asInProject()),
+				mavenBundle().groupId("org.apache.geronimo.specs")
+						.artifactId("geronimo-javamail_1.4_spec")
+						.version(asInProject()),
+				mavenBundle().groupId("org.apache.geronimo.specs")
+						.artifactId("geronimo-osgi-registry")
+						.version(asInProject()));
+	}
+
+	@Before
+	public void setUpITestBase() throws Exception {
+		httpclient = new DefaultHttpClient();
+	}
+
+	@After
+	public void tearDown() throws Exception {
+		httpclient.clearRequestInterceptors();
+		httpclient.clearResponseInterceptors();
+		httpclient = null;
+	}
+
+	protected static String getProjectVersion() {
+		String projectVersion = System.getProperty("ProjectVersion");
+		System.out.println("*** The ProjectVersion is " + projectVersion
+				+ " ***");
+		return projectVersion;
+	}
+
+	protected static String getMyFacesVersion() {
+		String myFacesVersion = System.getProperty("MyFacesVersion");
+		System.out.println("*** The MyFacesVersion is " + myFacesVersion
+				+ " ***");
+		return myFacesVersion;
+	}
+
+	/**
+	 * @return
+	 * @return
+	 * @throws IOException
+	 * @throws CertificateException 
+	 * @throws KeyStoreException 
+	 * @throws NoSuchAlgorithmException 
+	 * @throws UnrecoverableKeyException 
+	 * @throws KeyManagementException 
+	 * @throws HttpException
+	 */
+	protected String testWebPath(String path, String expectedContent)
+			throws Exception {
+		return testWebPath(path, expectedContent, 200, false);
+	}
+
+	protected String testWebPath(String path, int httpRC) throws Exception {
+		return testWebPath(path, null, httpRC, false);
+	}
+
+	protected String testWebPath(String path, String expectedContent,
+			int httpRC, boolean authenticate) throws Exception {
+		return testWebPath(path, expectedContent, httpRC, authenticate, null);
+	}
+
+	protected String testWebPath(String path, String expectedContent,
+			int httpRC, boolean authenticate, BasicHttpContext basicHttpContext)
+			throws Exception {
+
+		int count = 0;
+		while (!checkServer(path) && count++ < 5)
+			if (count > 5)
+				break;
+
+		HttpResponse response = null;
+		if (!isSecuredConnection(path)) {
+			response = getHttpResponse(path, authenticate, basicHttpContext);
+		} else {
+			response = getHttpSecureResponse(path, authenticate, basicHttpContext);
+		}
+
+		assertEquals("HttpResponseCode", httpRC, response.getStatusLine()
+				.getStatusCode());
+
+		String responseBodyAsString = null;
+		if (expectedContent != null) {
+			responseBodyAsString = EntityUtils.toString(response.getEntity());
+			assertTrue(responseBodyAsString.contains(expectedContent));
+		}
+
+		return responseBodyAsString;
+	}
+
+	private boolean isSecuredConnection(String path) {
+		int schemeSeperator = path.indexOf(":");
+		String scheme = path.substring(0, schemeSeperator);
+		
+		if ("https".equalsIgnoreCase(scheme))
+			return true;
+
+		return false;
+	}
+
+	protected void testPost(String path, List<NameValuePair> nameValuePairs,
+			String expectedContent, int httpRC) throws ClientProtocolException,
+			IOException {
+
+		HttpPost post = new HttpPost(path);
+		post.setEntity(new UrlEncodedFormEntity(
+				(List<NameValuePair>) nameValuePairs));
+
+		HttpResponse response = httpclient.execute(post);
+		assertEquals("HttpResponseCode", httpRC, response.getStatusLine()
+				.getStatusCode());
+
+		if (expectedContent != null) {
+			String responseBodyAsString = EntityUtils.toString(response
+					.getEntity());
+			assertTrue(responseBodyAsString.contains(expectedContent));
+		}
+	}
+
+	/**
+	 * 
+	 * @param path
+	 * @param authenticate
+	 * @param basicHttpContext
+	 * @return
+	 * @throws IOException
+	 * @throws ClientProtocolException
+	 */
+	protected HttpResponse getHttpResponse(String path, boolean authenticate,
+			BasicHttpContext basicHttpContext) throws IOException,
+			ClientProtocolException {
+		HttpGet httpget = null;
+		
+		HttpHost targetHost = getHttpHost(path);
+		BasicHttpContext localcontext = basicHttpContext == null ? new BasicHttpContext()
+				: basicHttpContext;
+		if (authenticate) {
+
+			((DefaultHttpClient) httpclient).getCredentialsProvider()
+					.setCredentials(
+							new AuthScope(targetHost.getHostName(),
+									targetHost.getPort()),
+							new UsernamePasswordCredentials("admin", "admin"));
+
+			// Create AuthCache instance
+			AuthCache authCache = new BasicAuthCache();
+			// Generate BASIC scheme object and add it to the local auth cache
+			BasicScheme basicAuth = new BasicScheme();
+			authCache.put(targetHost, basicAuth);
+
+			// Add AuthCache to the execution context
+
+			localcontext.setAttribute(ClientContext.AUTH_CACHE, authCache);
+
+		}
+
+		httpget = new HttpGet(path);
+		HttpResponse response = null;
+		if (!authenticate && basicHttpContext == null)
+			response = httpclient.execute(httpget);
+		else
+			response = httpclient.execute(targetHost, httpget, localcontext);
+		return response;
+	}
+	
+	protected HttpResponse getHttpSecureResponse(String path, boolean authenticate,
+			BasicHttpContext basicHttpContext) throws IOException,
+			ClientProtocolException, KeyManagementException, UnrecoverableKeyException, NoSuchAlgorithmException, KeyStoreException, CertificateException {
+		HttpGet httpget = null;
+		HostnameVerifier hostnameVerifier = org.apache.http.conn.ssl.SSLSocketFactory.ALLOW_ALL_HOSTNAME_VERIFIER;
+		
+		KeyStore trustStore  = KeyStore.getInstance(KeyStore.getDefaultType());
+        FileInputStream instream = new FileInputStream(new File("src/test/resources/keystore"));
+        try {
+            trustStore.load(instream, "password".toCharArray());
+        } finally {
+            try { instream.close(); } catch (Exception ignore) {}
+        }
+
+        SSLSocketFactory socketFactory = new SSLSocketFactory(trustStore);
+        Scheme sch = new Scheme("https", 443, socketFactory);
+        httpclient.getConnectionManager().getSchemeRegistry().register(sch);
+        socketFactory.setHostnameVerifier((X509HostnameVerifier) hostnameVerifier);
+		
+		HttpHost targetHost = getHttpHost(path);
+
+		
+		// Set verifier     
+		HttpsURLConnection.setDefaultHostnameVerifier(hostnameVerifier);
+
+		
+		
+		
+		BasicHttpContext localcontext = basicHttpContext == null ? new BasicHttpContext()
+				: basicHttpContext;
+		if (authenticate) {
+
+			((DefaultHttpClient) httpclient).getCredentialsProvider()
+					.setCredentials(
+							new AuthScope(targetHost.getHostName(),
+									targetHost.getPort()),
+							new UsernamePasswordCredentials("admin", "admin"));
+
+			// Create AuthCache instance
+			AuthCache authCache = new BasicAuthCache();
+			// Generate BASIC scheme object and add it to the local auth cache
+			BasicScheme basicAuth = new BasicScheme();
+			authCache.put(targetHost, basicAuth);
+
+			// Add AuthCache to the execution context
+
+			localcontext.setAttribute(ClientContext.AUTH_CACHE, authCache);
+
+		}
+
+		httpget = new HttpGet(path);
+		HttpResponse response = null;
+		if (!authenticate && basicHttpContext == null)
+			response = httpclient.execute(httpget);
+		else
+			response = httpclient.execute(targetHost, httpget, localcontext);
+		return response;
+	}
+
+	private HttpHost getHttpHost(String path) {
+		int schemeSeperator = path.indexOf(":");
+		String scheme = path.substring(0, schemeSeperator);
+		
+		int portSeperator = path.lastIndexOf(":");
+		String hostname = path.substring(schemeSeperator+3, portSeperator);
+		
+		int port = Integer.parseInt(path.substring(portSeperator+1, portSeperator+5));
+		
+//		String hostname = "localhost";
+//		int port = 8181;
+//		String scheme = "http";
+		HttpHost targetHost = new HttpHost(hostname, port, scheme);
+		return targetHost;
+	}
+
+	protected boolean checkServer(String path) throws ClientProtocolException, IOException {
+		HttpGet httpget = null;
+//		HttpHost targetHost = new HttpHost("localhost", 8181, "http");
+		HttpHost targetHost = getHttpHost(path);
+		httpget = new HttpGet("/");
+		HttpClient myHttpClient = new DefaultHttpClient();
+		HttpResponse response = myHttpClient.execute(targetHost, httpget);
+		int statusCode = response.getStatusLine().getStatusCode();
+		if (statusCode == 404 || statusCode == 200)
+			return true;
+		else
+			return false;
+	}
+}