--- conflicted
+++ resolved
@@ -125,11 +125,7 @@
         ServiceRegistration<Servlet> registerService = bundleContext.registerService(Servlet.class, new AsyncServlet(),
                 properties);
 
-<<<<<<< HEAD
-        testClient.testAsyncWebPath(retrieveBaseUrl()+"/as", "Servlet executed async in:", 400, false, null);
-=======
-        testClient.testAsyncWebPath("http://127.0.0.1:8181/as", "Servlet executed async in:", 200, false, null);
->>>>>>> 0e9608c0
+        testClient.testAsyncWebPath(retrieveBaseUrl()+"/as", "Servlet executed async in:", 200, false, null);
 
         registerService.unregister();
     }
