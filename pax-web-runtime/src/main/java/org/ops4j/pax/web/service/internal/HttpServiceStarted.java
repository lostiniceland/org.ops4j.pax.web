/* Copyright 2007 Niclas Hedhman.
 * Copyright 2007 Alin Dreghiciu.
 * Copyright 2010 Achim Nierbeck.
 *
 * Licensed under the Apache License, Version 2.0 (the "License");
 * you may not use this file except in compliance with the License.
 * You may obtain a copy of the License at
 *
 * http://www.apache.org/licenses/LICENSE-2.0
 *
 * Unless required by applicable law or agreed to in writing, software
 * distributed under the License is distributed on an "AS IS" BASIS,
 * WITHOUT WARRANTIES OR CONDITIONS OF ANY KIND, either express or
 * implied.
 *
 * See the License for the specific language governing permissions and
 * limitations under the License.
 */
package org.ops4j.pax.web.service.internal;

<<<<<<< HEAD
import static org.hamcrest.CoreMatchers.instanceOf;
=======
>>>>>>> 4f5eed4c

import java.io.File;
import java.net.URL;
import java.util.ArrayList;
import java.util.Arrays;
import java.util.Collections;
import java.util.Dictionary;
import java.util.EventListener;
import java.util.HashMap;
import java.util.HashSet;
import java.util.Hashtable;
import java.util.Iterator;
import java.util.LinkedHashSet;
import java.util.LinkedList;
import java.util.List;
import java.util.Map;
import java.util.Queue;
import java.util.Set;
import java.util.AbstractMap.SimpleEntry;
import java.util.concurrent.Callable;
import java.util.concurrent.ExecutionException;
import java.util.concurrent.ExecutorService;
import java.util.concurrent.Executors;
import java.util.concurrent.Future;
import java.util.concurrent.TimeUnit;
import java.util.concurrent.TimeoutException;
import java.util.function.Function;
import java.util.stream.Collectors;

import javax.servlet.Filter;
import javax.servlet.MultipartConfigElement;
import javax.servlet.Servlet;
import javax.servlet.ServletContainerInitializer;
import javax.servlet.ServletContext;
import javax.servlet.ServletException;
import javax.websocket.DeploymentException;

import org.ops4j.lang.NullArgumentException;
import org.ops4j.pax.web.jsp.JspServletWrapper;
import org.ops4j.pax.web.service.SharedWebContainerContext;
import org.ops4j.pax.web.service.WebContainer;
import org.ops4j.pax.web.service.WebContainerConstants;
import org.ops4j.pax.web.service.WebContainerContext;
import org.ops4j.pax.web.service.internal.util.SupportUtils;
import org.ops4j.pax.web.service.spi.Configuration;
import org.ops4j.pax.web.service.spi.ServerController;
import org.ops4j.pax.web.service.spi.ServerEvent;
import org.ops4j.pax.web.service.spi.ServerListener;
import org.ops4j.pax.web.service.spi.ServletEvent;
import org.ops4j.pax.web.service.spi.ServletListener;
import org.ops4j.pax.web.service.spi.model.ContextModel;
import org.ops4j.pax.web.service.spi.model.ErrorPageModel;
import org.ops4j.pax.web.service.spi.model.EventListenerModel;
import org.ops4j.pax.web.service.spi.model.FilterModel;
import org.ops4j.pax.web.service.spi.model.ResourceModel;
import org.ops4j.pax.web.service.spi.model.SecurityConstraintMappingModel;
import org.ops4j.pax.web.service.spi.model.ServerModel;
import org.ops4j.pax.web.service.spi.model.ServiceModel;
import org.ops4j.pax.web.service.spi.model.ServletModel;
import org.ops4j.pax.web.service.spi.model.WebSocketModel;
import org.ops4j.pax.web.service.spi.model.WelcomeFileModel;
import org.ops4j.pax.web.service.spi.util.ResourceDelegatingBundleClassLoader;
import org.ops4j.pax.web.service.whiteboard.ServletMapping;
import org.ops4j.pax.web.service.whiteboard.WhiteboardElement;
import org.ops4j.pax.web.service.whiteboard.WhiteboardErrorPage;
import org.ops4j.pax.web.service.whiteboard.WhiteboardFilter;
import org.ops4j.pax.web.service.whiteboard.WhiteboardJspMapping;
import org.ops4j.pax.web.service.whiteboard.WhiteboardListener;
import org.ops4j.pax.web.service.whiteboard.WhiteboardResource;
import org.ops4j.pax.web.service.whiteboard.WhiteboardServlet;
import org.ops4j.pax.web.service.whiteboard.WhiteboardWelcomeFile;
import org.ops4j.pax.web.utils.ClassPathUtil;
import org.ops4j.util.property.DictionaryPropertyResolver;
import org.ops4j.util.property.PropertyResolver;
import org.osgi.framework.Bundle;
import org.osgi.framework.BundleContext;
import org.osgi.framework.ServiceReference;
import org.osgi.service.http.HttpContext;
import org.osgi.service.http.NamespaceException;
<<<<<<< HEAD
=======
import org.osgi.service.http.runtime.HttpServiceRuntime;
>>>>>>> 4f5eed4c
import org.osgi.service.http.runtime.dto.FilterDTO;
import org.osgi.service.http.runtime.dto.RequestInfoDTO;
import org.osgi.service.http.runtime.dto.RuntimeDTO;
import org.osgi.service.http.runtime.dto.ServletContextDTO;
import org.slf4j.Logger;
import org.slf4j.LoggerFactory;

class HttpServiceStarted implements StoppableHttpService {

	private static final String PAX_WEB_JSP_SERVLET = "jsp";

	private static final Logger LOG = LoggerFactory
			.getLogger(HttpServiceStarted.class);
	private static SharedWebContainerContext sharedWebContainerContext;

	final Bundle serviceBundle;
	private final ClassLoader bundleClassLoader;
	private final ServerController serverController;

	private final ServerModel serverModel;
	private final ServiceModel serviceModel;
	private final ServerListener serverListener;
	private final ServletListener eventDispatcher;

	private final Object lock = new Object();

	static {
		sharedWebContainerContext = new DefaultSharedWebContainerContext();
	}

	HttpServiceStarted(final Bundle bundle,
					   final ServerController srvController,
					   final ServerModel serverModel, final ServletListener eventDispatcher) {
		LOG.debug("Creating http service for: " + bundle);

		NullArgumentException.validateNotNull(bundle, "Bundle");
		NullArgumentException.validateNotNull(srvController,
				"Server controller");
		NullArgumentException.validateNotNull(serverModel, "Service model");

		this.serviceBundle = bundle;
		Set<Bundle> wiredBundles = ClassPathUtil.getBundlesInClassSpace(bundle,
				new LinkedHashSet<>());
		ArrayList<Bundle> bundles = new ArrayList<>();
		bundles.add(bundle);
		bundles.addAll(wiredBundles);
		this.bundleClassLoader = new ResourceDelegatingBundleClassLoader(
				bundles);
		this.serverController = srvController;
		this.serverModel = serverModel;
		this.eventDispatcher = eventDispatcher;
		this.serviceModel = new ServiceModel();
		this.serverListener = new ServerListener() {
			@Override
			public void stateChanged(final ServerEvent event) {
				LOG.debug("Handling event: [" + event + "]");

				if (event == ServerEvent.STARTED) {
					for (ServletModel model : serviceModel.getServletModels()) {
						servletEvent(ServletEvent.DEPLOYING, serviceBundle,
								model);
						serverController.addServlet(model);
						servletEvent(ServletEvent.DEPLOYED, serviceBundle,
								model);
					}
					for (EventListenerModel model : serviceModel
							.getEventListenerModels()) {
						serverController.addEventListener(model);
					}
					for (FilterModel filterModel : serviceModel
							.getFilterModels()) {
						serverController.addFilter(filterModel);
					}
					for (ErrorPageModel model : serviceModel
							.getErrorPageModels()) {
						serverController.addErrorPage(model);
					}
				}
			}
		};
		this.serverController.addListener(serverListener);
	}

	@Override
	public void stop() {
		this.serverController.removeListener(serverListener);
		for (ServletModel model : serviceModel.getServletModels()) {
			servletEvent(ServletEvent.UNDEPLOYING, serviceBundle, model);
			serverModel.removeServletModel(model);
			servletEvent(ServletEvent.UNDEPLOYED, serviceBundle, model);
		}
		for (FilterModel model : serviceModel.getFilterModels()) {
			serverModel.removeFilterModel(model);
		}
		for (ContextModel contextModel : serviceModel.getContextModels()) {
			serverController.removeContext(contextModel.getHttpContext());
		}
		serverModel.deassociateHttpContexts(serviceBundle);
	}

	/**
	 * From Http Service - cannot fix generics until underlying Http Service is
	 * corrected
	 */
	@Override
	public void registerServlet(final String alias, final Servlet servlet,
								@SuppressWarnings("rawtypes") final Dictionary initParams,
								final HttpContext httpContext) throws ServletException,
			NamespaceException {
		synchronized (lock) {
			this.registerServlet(alias, servlet, initParams, null, null,
					httpContext);
		}
	}

	@Override
	public void registerServlet(final String alias, final Servlet servlet,
								@SuppressWarnings("rawtypes") final Dictionary initParams,
								final Integer loadOnStartup, Boolean asyncSupported,
								final HttpContext httpContext) throws ServletException,
			NamespaceException {
		final ContextModel contextModel = getOrCreateContext(httpContext);
		LOG.debug("Using context [" + contextModel + "]");
		@SuppressWarnings("unchecked")
		final ServletModel model = new ServletModel(contextModel, servlet,
				alias, initParams, loadOnStartup, asyncSupported);
		registerServlet(model);
	}

	private void servletEvent(int type, Bundle bundle, ServletModel model) {
		Class<? extends Servlet> servletClass = model.getServletClass();
		if (servletClass == null) {
			servletClass = model.getServlet().getClass();
		}
		eventDispatcher.servletEvent(new ServletEvent(type, bundle, model
				.getAlias(), model.getName(), model.getUrlPatterns(), model.getServlet(), servletClass, model.getContextModel()
				.getHttpContext()));
	}

	private void registerServlet(ServletModel model)
			throws ServletException, NamespaceException {
		servletEvent(ServletEvent.DEPLOYING, serviceBundle, model);
		boolean serverSuccess = false;
		boolean serviceSuccess = false;
		boolean controllerSuccess = false;
		try {
			serverModel.addServletModel(model);
			serverSuccess = true;
			serviceModel.addServletModel(model);
			serviceSuccess = true;
			serverController.addServlet(model);
			controllerSuccess = true;
			ContextModel contextModel = model.getContextModel();
			if (model.getServlet() != null && !isWebAppWebContainerContext(contextModel)) {
				try {
					serverController.getContext(contextModel).start();
					// CHECKSTYLE:OFF
				} catch (Exception e) {
					LOG.error("Could not start the servlet context for context path ["
							+ contextModel.getContextName() + "]", e);
				} //CHECKSTYLE:ON
			}
		} finally {
			// as this compensatory actions to work the remove methods should
			// not throw exceptions.
			if (!controllerSuccess) {
				if (serviceSuccess) {
					serviceModel.removeServletModel(model);
				}
				if (serverSuccess) {
					serverModel.removeServletModel(model);
				}
				servletEvent(ServletEvent.FAILED, serviceBundle, model);
			} else {
				servletEvent(ServletEvent.DEPLOYED, serviceBundle, model);
			}
		}
	}

	private boolean isWebAppWebContainerContext(ContextModel contextModel) {
		return contextModel
				.getHttpContext()
				.getClass()
				.getName()
				.equals("org.ops4j.pax.web.extender.war.internal.WebAppWebContainerContext");
	}

	@Override
	public void registerResources(final String alias, final String name,
								  final HttpContext httpContext) throws NamespaceException {
		synchronized (lock) {
			final ContextModel contextModel = getOrCreateContext(httpContext);
			LOG.debug("Registering resource using context [" + contextModel + "]");
			final Servlet servlet = serverController.createResourceServlet(
					contextModel, alias, name);
			final ResourceModel model = new ResourceModel(contextModel, servlet,
					alias, name);
			try {
				registerServlet(model);
			} catch (ServletException e) {
				LOG.error("Caught ServletException: ", e);
				throw new NamespaceException("Resource cant be resolved: ", e);
			}
		}
	}

	@Override
	public void unregister(final String alias) {
		synchronized (lock) {
			final ServletModel model = serviceModel.getServletModelWithAlias(alias);
			if (model == null) {
				throw new IllegalArgumentException("Alias [" + alias
						+ "] was never registered");
			}
			servletEvent(ServletEvent.UNDEPLOYING, serviceBundle, model);
			serverModel.removeServletModel(model);
			serviceModel.removeServletModel(model);
			serverController.removeServlet(model);
			servletEvent(ServletEvent.UNDEPLOYED, serviceBundle, model);
		}
	}

	@Override
	public WebContainerContext createDefaultHttpContext() {
		return new DefaultHttpContext(serviceBundle, WebContainerContext.DefaultContextIds.DEFAULT.getValue());
	}

	@Override
	public WebContainerContext createDefaultHttpContext(String contextID) {
		return new DefaultHttpContext(serviceBundle, contextID);
	}

	@Override
	public SharedWebContainerContext createDefaultSharedHttpContext() {
		return new DefaultSharedWebContainerContext();
	}

	/**
	 * @see WebContainer#registerServlet(Servlet, String[], Dictionary,
	 * HttpContext)
	 */
	@Override
	public void registerServlet(final Servlet servlet,
								final String[] urlPatterns, final Dictionary<String, ?> initParams,
								final HttpContext httpContext) throws ServletException {
		registerServlet(servlet, null, urlPatterns, initParams, null, null,
				httpContext);
	}

	@Override
	public void registerServlet(Servlet servlet, String[] urlPatterns,
								Dictionary<String, ?> initParams, Integer loadOnStartup,
								Boolean asyncSupported, HttpContext httpContext)
			throws ServletException {
		registerServlet(servlet, null, urlPatterns, initParams, loadOnStartup,
				asyncSupported, httpContext);
	}

	/**
	 * @see WebContainer#registerServlet(javax.servlet.Servlet, String,
	 * String[], java.util.Dictionary, org.osgi.service.http.HttpContext)
	 */
	@Override
	public void registerServlet(final Servlet servlet,
								final String servletName, final String[] urlPatterns,
								final Dictionary<String, ?> initParams,
								final HttpContext httpContext) throws ServletException {
		registerServlet(servlet, servletName, urlPatterns, initParams, null,
				null, httpContext);
	}

	@Override
	public void registerServlet(Servlet servlet, String servletName,
								String[] urlPatterns, Dictionary<String, ?> initParams,
								Integer loadOnStartup, Boolean asyncSupported, MultipartConfigElement multiPartConfig,
								HttpContext httpContext) throws ServletException {
		final ContextModel contextModel = getOrCreateContext(httpContext);
		LOG.debug("Using context [" + contextModel + "]");
		final ServletModel model = new ServletModel(contextModel, servlet,
				servletName, urlPatterns, null, // no alias
				initParams, loadOnStartup, asyncSupported, multiPartConfig);
		try {
			registerServlet(model);
		} catch (NamespaceException ignore) {
			// never thrown as model contains no alias
		}
	}

	@Override
	public void registerServlet(Servlet servlet, String servletName,
								String[] urlPatterns, Dictionary<String, ?> initParams,
								Integer loadOnStartup, Boolean asyncSupported,
								HttpContext httpContext) throws ServletException {
		final ContextModel contextModel = getOrCreateContext(httpContext);
		LOG.debug("Using context [" + contextModel + "]");
		final ServletModel model = new ServletModel(contextModel, servlet,
				servletName, urlPatterns, null, // no alias
				initParams, loadOnStartup, asyncSupported, null);
		try {
			registerServlet(model);
		} catch (NamespaceException ignore) {
			// never thrown as model contains no alias
		}
	}


	/**
	 * @see WebContainer#unregisterServlet(Servlet)
	 */
	@Override
	public void unregisterServlet(final Servlet servlet) {
		final ServletModel model = serviceModel.removeServlet(servlet);
		if (model != null) {
			servletEvent(ServletEvent.UNDEPLOYING, serviceBundle, model);
			serverModel.removeServletModel(model);
			serverController.removeServlet(model);
			servletEvent(ServletEvent.UNDEPLOYED, serviceBundle, model);
		}
	}

	@Override
	public void unregisterServlet(String servletName) {
		ServletModel model = serviceModel.removeServlet(servletName);
		if (model != null) {
			servletEvent(ServletEvent.UNDEPLOYING, serviceBundle, model);
			serverModel.removeServletModel(model);
			serverController.removeServlet(model);
			servletEvent(ServletEvent.UNDEPLOYED, serviceBundle, model);
		}
	}

	@Override
	public void registerServlet(Class<? extends Servlet> servletClass,
								final String[] urlPatterns, final Dictionary<String, ?> initParams,
								final HttpContext httpContext) throws ServletException {
		this.registerServlet(servletClass, urlPatterns, initParams, null, null,
				httpContext);
	}

	@Override
	public void registerServlet(Class<? extends Servlet> servletClass,
								String[] urlPatterns, Dictionary<String, ?> initParams,
								Integer loadOnStartup, Boolean asyncSupported,
								HttpContext httpContext) throws ServletException {
		final ContextModel contextModel = getOrCreateContext(httpContext);
		LOG.debug("Using context [" + contextModel + "]");
		final ServletModel model = new ServletModel(contextModel, servletClass,
				null, urlPatterns, null, // no name, no alias
				initParams, loadOnStartup, asyncSupported, null);
		try {
			registerServlet(model);
		} catch (NamespaceException ignore) {
			// never thrown as model contains no alias
		}
	}

	@Override
	public void registerServlet(Class<? extends Servlet> servletClass,
								String[] urlPatterns, Dictionary<String, ?> initParams,
								Integer loadOnStartup, Boolean asyncSupported, MultipartConfigElement multiPartConfig,
								HttpContext httpContext) throws ServletException {
		final ContextModel contextModel = getOrCreateContext(httpContext);
		LOG.debug("Using context [" + contextModel + "]");
		final ServletModel model = new ServletModel(contextModel, servletClass,
				null, urlPatterns, null, // no name, no alias
				initParams, loadOnStartup, asyncSupported, multiPartConfig);
		try {
			registerServlet(model);
		} catch (NamespaceException ignore) {
			// never thrown as model contains no alias
		}
	}

	@Override
	public void unregisterServlets(Class<? extends Servlet> servletClass) {
		final Set<ServletModel> models = serviceModel
				.removeServletClass(servletClass);
		if (models != null) {
			for (ServletModel model : models) {
				servletEvent(ServletEvent.UNDEPLOYING, serviceBundle, model);
				serverModel.removeServletModel(model);
				serverController.removeServlet(model);
				servletEvent(ServletEvent.UNDEPLOYED, serviceBundle, model);
			}
		}
	}

	@Override
	public void registerEventListener(final EventListener listener,
									  final HttpContext httpContext) {
		final ContextModel contextModel = getOrCreateContext(httpContext);
		LOG.debug("Using context [" + contextModel + "]");
		final EventListenerModel model = new EventListenerModel(contextModel,
				listener);
		boolean serviceSuccess = false;
		boolean controllerSuccess = false;
		try {
			serviceModel.addEventListenerModel(model);
			serviceSuccess = true;
			serverController.addEventListener(model);
			controllerSuccess = true;
		} finally {
			// as this compensatory actions to work the remove methods should
			// not throw exceptions.
			if (!controllerSuccess) {
				if (serviceSuccess) {
					serviceModel.removeEventListener(listener);
				}
			}
		}
	}

	@Override
	public void unregisterEventListener(final EventListener listener) {
		final EventListenerModel model = serviceModel
				.removeEventListener(listener);
		if (model != null) {
			serverController.removeEventListener(model);
		}
	}

	@SuppressWarnings("unchecked")
	@Override
	public void registerFilter(final Filter filter, final String[] urlPatterns,
							   final String[] servletNames,
							   final Dictionary<String, ?> initParams,
							   final HttpContext httpContext) {
		registerFilter(filter, urlPatterns, servletNames, (Dictionary<String, String>) initParams, false, httpContext);
	}

	@Override
	public void registerFilter(Filter filter, String[] urlPatterns, String[] servletNames,
							   Dictionary<String, String> initParams, Boolean asyncSupported, HttpContext httpContext) {
		final ContextModel contextModel = getOrCreateContext(httpContext);
		LOG.debug("Using context [" + contextModel + "]");
		final FilterModel model = new FilterModel(contextModel, filter,
				urlPatterns, servletNames, initParams, asyncSupported);
		if (initParams != null && !initParams.isEmpty()
				&& initParams.get(WebContainerConstants.FILTER_RANKING) != null
				&& serviceModel.getFilterModels().length > 0) {
			String filterRankingString = initParams.get(WebContainerConstants.FILTER_RANKING);
			Integer filterRanking = Integer.valueOf(filterRankingString);
			FilterModel[] filterModels = serviceModel.getFilterModels();
			Integer firstRanking = Integer.valueOf(filterModels[0].getInitParams().get(WebContainerConstants.FILTER_RANKING));
			Integer lastRanking;

			if (filterModels.length == 1) {
				lastRanking = firstRanking;
			} else {
				lastRanking = Integer.valueOf(filterModels[filterModels.length - 1].getInitParams().get(WebContainerConstants.FILTER_RANKING));
			}

			//DO ordering of filters ...
			if (filterRanking < firstRanking) {
				//unregister the old one
				Arrays.stream(filterModels).forEach(this::unregister);
				//register the new model as first one
				registerFilter(model);
				//keep on going, and register the previously known one again.
				Arrays.stream(filterModels).forEach(this::registerFilter);
			} else if (filterRanking > lastRanking) {
				registerFilter(model);
			} else {
				//unregister all filters ranked lower
				List<FilterModel> filteredModels = Arrays.stream(filterModels)
						.filter(removableFilterModel -> Integer.valueOf(removableFilterModel.getInitParams().get(WebContainerConstants.FILTER_RANKING)) > filterRanking)
						.collect(Collectors.toList());
				filteredModels.forEach(this::unregister);

				//register the new model
				registerFilter(model);

				//re-register the filtered models
				filteredModels.forEach(this::registerFilter);
			}
		} else {
			registerFilter(model);
		}
	}


	private void unregister(FilterModel model) {
		serviceModel.removeFilter(model.getName());
		serverModel.removeFilterModel(model);
		serverController.removeFilter(model);
	}

	private void registerFilter(FilterModel model) {
		boolean serverSuccess = false;
		boolean serviceSuccess = false;
		boolean controllerSuccess = false;
		try {
			serverModel.addFilterModel(model);
			serverSuccess = true;
			serviceModel.addFilterModel(model);
			serviceSuccess = true;
			serverController.addFilter(model);
			controllerSuccess = true;
		} finally {
			// as this compensatory actions to work the remove methods should
			// not throw exceptions.
			if (!controllerSuccess) {
				if (serviceSuccess) {
					serviceModel.removeFilter(model.getName());
				}
				if (serverSuccess) {
					serverModel.removeFilterModel(model);
				}
			}
		}
	}

	@Override
	public void registerFilter(Class<? extends Filter> filterClass, String[] urlPatterns, String[] servletNames,
							   Dictionary<String, String> initParams, HttpContext httpContext) {
		registerFilter(filterClass, urlPatterns, servletNames, initParams, false, httpContext);
	}

	@Override
	public void registerFilter(Class<? extends Filter> filterClass,
							   String[] urlPatterns, String[] servletNames,
							   Dictionary<String, String> initParams, boolean asyncSupported, HttpContext httpContext) {
		final ContextModel contextModel = getOrCreateContext(httpContext);
		LOG.debug("Using context [" + contextModel + "]");
		final FilterModel model = new FilterModel(contextModel, filterClass,
				urlPatterns, servletNames, initParams, asyncSupported);
		registerFilter(model);
	}

	@Override
	public void unregisterFilter(final Filter filter) {
		final FilterModel model = serviceModel.removeFilter(filter);
		if (model != null) {
			serverModel.removeFilterModel(model);
			serverController.removeFilter(model);
		}
	}

	@Override
	public void unregisterFilter(Class<? extends Filter> filterClass) {
		final FilterModel model = serviceModel.removeFilter(filterClass);
		if (model != null) {
			serverModel.removeFilterModel(model);
			serverController.removeFilter(model);
		}
	}

	@Override
	public void unregisterFilter(String filterName) {
		final FilterModel model = serviceModel.removeFilter(filterName);
		if (model != null) {
			serverModel.removeFilterModel(model);
			serverController.removeFilter(model);
		}
	}

	/**
	 * @see WebContainer#setContextParam(Dictionary, HttpContext)
	 */
	@Override
	public void setContextParam(final Dictionary<String, ?> params,
								final HttpContext httpContext) {
		NullArgumentException.validateNotNull(httpContext, "Http context");
		final ContextModel contextModel = getOrCreateContext(httpContext);
		Map<String, String> contextParams = contextModel.getContextParams();
		if (!contextParams.equals(params)) {
			if (!serviceModel.canBeConfigured(httpContext)) {
				throw new IllegalStateException(
						"Http context already used. Context params can be set/changed only before first usage");
			}
			contextModel.setContextParams(params);
		}
		serviceModel.addContextModel(contextModel);
	}

	@Override
	public void setSessionTimeout(final Integer minutes,
								  final HttpContext httpContext) {
		NullArgumentException.validateNotNull(httpContext, "Http context");
		final ContextModel contextModel = getOrCreateContext(httpContext);
		Integer sessionTimeout = contextModel.getSessionTimeout();
		if (!(minutes == sessionTimeout || minutes != null // FIXME comparison?
				&& minutes.equals(sessionTimeout))) {
			if (!serviceModel.canBeConfigured(httpContext)) {
				throw new IllegalStateException(
						"Http context already used. Session timeout can be set/changed only before first usage");
			}
			contextModel.setSessionTimeout(minutes);
		}
		serviceModel.addContextModel(contextModel);
	}

	/**
	 * @see WebContainer#registerJsps(String[], Dictionary, HttpContext)
	 */
	@Override
	public void registerJsps(final String[] urlPatterns,
							 final HttpContext httpContext) {
		registerJsps(urlPatterns, null, httpContext);
	}

	/**
	 * @see WebContainer#registerJsps(String[], HttpContext)
	 */
	@Override
	public void registerJsps(final String[] urlPatterns,
							 final Dictionary<String, ?> initParams,
							 final HttpContext httpContext) {
		registerJspServlet(urlPatterns, initParams, httpContext, null);
	}

	@Override
	public void registerJspServlet(final String[] urlPatterns,
								   final HttpContext httpContext, final String jspFile) {
		registerJspServlet(urlPatterns, null, httpContext, jspFile);
	}

	@Override
	public void registerJspServlet(final String[] urlPatterns,
								   Dictionary<String, ?> initParams, final HttpContext httpContext,
								   final String jspFile) {
		if (!SupportUtils.isJSPAvailable()) {
			throw new UnsupportedOperationException(
					"Jsp support is not enabled. Is org.ops4j.pax.web.jsp bundle installed?");
		}
		final Servlet jspServlet = new JspServletWrapper(serviceBundle, jspFile);
		final ContextModel contextModel = getOrCreateContext(httpContext);
		//CHECKSTYLE:OFF
		initParams = createInitParams(contextModel,
				initParams == null ? new Hashtable<>()
						: initParams);
		//CHECKSTYLE:ON
		serviceModel.addContextModel(contextModel);
		try {
			registerServlet(jspServlet, getJspServletName(jspFile),
					urlPatterns == null ? new String[]{"*.jsp"}
							: urlPatterns, initParams, httpContext);
		} catch (ServletException ignore) {
			// this should never happen
			LOG.error("Internal error. Please report.", ignore);
		}
		Map<Servlet, String[]> jspServlets = contextModel.getJspServlets();
		jspServlets.put(jspServlet, urlPatterns);

	}

	private String getJspServletName(String jspFile) {
		return jspFile == null ? PAX_WEB_JSP_SERVLET : null;
	}

	@SuppressWarnings("unchecked")
	private Dictionary<String, ?> createInitParams(ContextModel contextModel,
												   Dictionary<String, ?> initParams) {
		Queue<Configuration> configurations = new LinkedList<>();
		Configuration serverControllerConfiguration = serverController
				.getConfiguration();
		if (initParams != null) {
			PropertyResolver propertyResolver = new DictionaryPropertyResolver(
					initParams);
			Configuration configuration = new ConfigurationImpl(
					propertyResolver);
			configurations.add(configuration);
		}
		configurations.add(serverControllerConfiguration);
		for (Configuration configuration : configurations) {
			String scratchDir = configuration.getJspScratchDir();
			if (scratchDir == null) {
				File temporaryDirectory = configuration.getTemporaryDirectory();
				if (temporaryDirectory != null) {
					scratchDir = temporaryDirectory.toString();
				}
			}
			if (configuration.equals(serverControllerConfiguration)) {
				// [PAXWEB-225] creates a bundle specific scratch dir
				File tempDir = new File(scratchDir,
						contextModel.getContextName());
				if (!tempDir.exists()) {
					tempDir.mkdirs();
				}
				scratchDir = tempDir.toString();
			}

			Integer jspCheckInterval = configuration.getJspCheckInterval();
			Boolean jspClassDebugInfo = configuration.getJspClassDebugInfo();
			Boolean jspDevelopment = configuration.getJspDevelopment();
			Boolean jspEnablePooling = configuration.getJspEnablePooling();
			String jspIeClassId = configuration.getJspIeClassId();
			String jspJavaEncoding = configuration.getJspJavaEncoding();
			Boolean jspKeepgenerated = configuration.getJspKeepgenerated();
			String jspLogVerbosityLevel = configuration
					.getJspLogVerbosityLevel();
			Boolean jspMappedfile = configuration.getJspMappedfile();
			Integer jspTagpoolMaxSize = configuration.getJspTagpoolMaxSize();
			Boolean jspPrecompilation = configuration.getJspPrecompilation();

			// TODO: fix this with PAXWEB-226
			Map<String, Object> params = new HashMap<>(12);
			params.put("checkInterval", jspCheckInterval);
			params.put("classdebuginfo", jspClassDebugInfo);
			params.put("development", jspDevelopment);
			params.put("enablePooling", jspEnablePooling);
			params.put("ieClassId", jspIeClassId);
			params.put("javaEncoding", jspJavaEncoding);
			params.put("keepgenerated", jspKeepgenerated);
			params.put("logVerbosityLevel", jspLogVerbosityLevel);
			params.put("mappedfile", jspMappedfile);
			params.put("scratchdir", scratchDir);
			params.put("tagpoolMaxSize", jspTagpoolMaxSize);
			params.put("usePrecompiled", jspPrecompilation);

			params.keySet().removeAll(Collections.list(initParams.keys()));
			for (Map.Entry<String, Object> entry : params.entrySet()) {
				Object param = entry.getValue();
				if (param != null) {
					String initParam = entry.getKey();
					((Hashtable<String, Object>) initParams).put(initParam,
							param.toString());
				}
			}

		}
		LOG.debug("JSP scratchdir: " + initParams.get("scratchdir"));
		return initParams;
	}

	/**
	 * @see WebContainer#unregisterJsps(HttpContext)
	 */
	@Override
	public void unregisterJsps(final HttpContext httpContext) {
		if (!SupportUtils.isJSPAvailable()) {
			throw new UnsupportedOperationException(
					"Jsp support is not enabled. Is org.ops4j.pax.web.jsp bundle installed?");
		}
		NullArgumentException.validateNotNull(httpContext, "Http context");
		final ContextModel contextModel = serviceModel
				.getContextModel(httpContext);
		if (contextModel == null) {
			throw new IllegalArgumentException(
					"Jsp support is not enabled for http context ["
							+ httpContext + "]");
		}
		for (Iterator<Servlet> jspServlets = contextModel.getJspServlets()
				.keySet().iterator(); jspServlets.hasNext(); ) {
			Servlet jspServlet = jspServlets.next();
			try {
				unregisterServlet(jspServlet);
			} finally {
				jspServlets.remove();
			}
		}
	}

	/**
	 * @see WebContainer#unregisterJsps(HttpContext)
	 */
	@Override
	public void unregisterJsps(final String[] urlPatterns,
							   final HttpContext httpContext) {
		if (!SupportUtils.isJSPAvailable()) {
			throw new UnsupportedOperationException(
					"Jsp support is not enabled. Is org.ops4j.pax.web.jsp bundle installed?");
		}
		NullArgumentException.validateNotNull(httpContext, "Http context");
		final ContextModel contextModel = serviceModel
				.getContextModel(httpContext);
		if (contextModel == null) {
			throw new IllegalArgumentException(
					"Jsp support is not enabled for http context ["
							+ httpContext + "]");
		}
		for (Iterator<Map.Entry<Servlet, String[]>> jspServlets = contextModel
				.getJspServlets().entrySet().iterator(); jspServlets.hasNext(); ) {
			Map.Entry<Servlet, String[]> entry = jspServlets.next();
			String[] candidateUrlPatterns = entry.getValue();
			if (Arrays.equals(urlPatterns, candidateUrlPatterns)) {
				Servlet jspServlet = entry.getKey();
				try {
					unregisterServlet(jspServlet);
				} finally {
					jspServlets.remove();
				}
			}
		}
	}

	/**
	 * @see WebContainer#registerErrorPage(String, String, HttpContext)
	 */
	@Override
	public void registerErrorPage(final String error, final String location,
								  final HttpContext httpContext) {
		final ContextModel contextModel = getOrCreateContext(httpContext);
		LOG.debug("Using context [{}]", contextModel);
		final ErrorPageModel model = new ErrorPageModel(contextModel, error,
				location);
		boolean serviceSuccess = false;
		boolean controllerSuccess = false;
		try {
			serviceModel.addErrorPageModel(model);
			serviceSuccess = true;
			serverController.addErrorPage(model);
			controllerSuccess = true;
		} finally {
			// as this compensatory actions to work the remove methods should
			// not throw exceptions.
			if (!controllerSuccess) {
				if (serviceSuccess) {
					serviceModel.removeErrorPage(error, contextModel);
				}
			}
		}
	}

	/**
	 * @see WebContainer#unregisterErrorPage(String, HttpContext)
	 */
	@Override
	public void unregisterErrorPage(final String error,
									final HttpContext httpContext) {
		NullArgumentException.validateNotNull(httpContext, "Http context");
		final ErrorPageModel model = serviceModel.removeErrorPage(error,
				serviceModel.getContextModel(httpContext));
		if (model != null) {
			serverController.removeErrorPage(model);
		}
	}

	/**
	 * @see WebContainer#registerWelcomeFiles(String[], boolean, HttpContext)
	 */
	@Override
	public void registerWelcomeFiles(final String[] welcomeFiles,
									 final boolean redirect, final HttpContext httpContext) {
		ContextModel contextModel = serviceModel.getContextModel(httpContext);
		//PAXWEB-123: try to use the setWelcomeFile method
		final WelcomeFileModel model = new WelcomeFileModel(contextModel, welcomeFiles);

		boolean serviceSuccess = false;
		boolean controllerSuccess = false;
		try {
			serviceModel.addWelcomeFileModel(model);
			serviceSuccess = true;
			serverController.addWelcomFiles(model);
			controllerSuccess = true;
		} finally {
			// as this compensatory actions to work the remove methods should
			// not throw exceptions.
			if (!controllerSuccess) {
				if (serviceSuccess) {
					serviceModel.removeWelcomeFileModel(Arrays.toString(welcomeFiles), contextModel);
				}
			}
		}
	}

	/**
	 * @see WebContainer#unregisterWelcomeFiles(String[], HttpContext)
	 */
	@Override
	public void unregisterWelcomeFiles(final String[] welcomeFiles, final HttpContext httpContext) {
		NullArgumentException.validateNotNull(httpContext, "Http context");
		NullArgumentException.validateNotNull(welcomeFiles, "WelcomeFiles");
		final ContextModel contextModel = serviceModel
				.getContextModel(httpContext);
		//PAXWEB-123: try to use the setWelcomeFile method

		final WelcomeFileModel model = serviceModel.removeWelcomeFileModel(Arrays.toString(welcomeFiles), contextModel);
		if (model != null) {
			serverController.removeWelcomeFiles(model);
		}
		/*
		if (contextModel == null
				|| contextModel.getWelcomeFilesFilter() == null) {
			throw new IllegalArgumentException(
					"Welcome files are not registered for http context ["
							+ httpContext + "]");
		}
		try {
			unregisterFilter(contextModel.getWelcomeFilesFilter());
		} finally {
			contextModel.setWelcomeFilesFilter(null);
		}
		*/
	}

	@Override
	public void registerLoginConfig(String authMethod, String realmName,
									String formLoginPage, String formErrorPage, HttpContext httpContext) {
		NullArgumentException.validateNotNull(httpContext, "Http context");
		final ContextModel contextModel = getOrCreateContext(httpContext);
		String contextModelAuthMethod = contextModel.getAuthMethod();
		String contextModelRealmName = contextModel.getRealmName();
		String contextModelFormLoginPage = contextModel.getFormLoginPage();
		String contextModelFormErrorPage = contextModel.getFormErrorPage();
		if (!Arrays.asList(contextModelAuthMethod, contextModelRealmName,
				contextModelFormLoginPage, contextModelFormErrorPage).equals(
				Arrays.asList(authMethod, realmName, formLoginPage,
						formErrorPage))) {
			if (!serviceModel.canBeConfigured(httpContext)) {
				throw new IllegalStateException(
						"Http context already used. Session timeout can be set/changed only before first usage");
			}
			contextModel.setAuthMethod(authMethod);
			contextModel.setRealmName(realmName);
			contextModel.setFormLoginPage(formLoginPage);
			contextModel.setFormErrorPage(formErrorPage);
		}
		serviceModel.addContextModel(contextModel);
	}

	@Override
	public void unregisterLoginConfig(final HttpContext httpContext) {
		NullArgumentException.validateNotNull(httpContext, "Http context");
		final ContextModel contextModel = serviceModel
				.getContextModel(httpContext);
		if (contextModel == null || contextModel.getAuthMethod() == null
				|| contextModel.getRealmName() == null) {
			throw new IllegalArgumentException(
					"Security Realm and authorization method are not registered for http context ["
							+ httpContext + "]");
		}
		try {
			// NOP
		} finally { // NOPMD
			// NOP
		}
	}

	@Override
	public void registerConstraintMapping(String constraintName, String url,
										  String mapping, String dataConstraint, boolean authentication,
										  List<String> roles, HttpContext httpContext) {
		final ContextModel contextModel = getOrCreateContext(httpContext);
		LOG.debug("Using context [" + contextModel + "]");
		SecurityConstraintMappingModel secConstraintMapModel = new SecurityConstraintMappingModel(
				contextModel, constraintName, mapping, url, dataConstraint,
				authentication, roles);
		serviceModel.addSecurityConstraintMappingModel(secConstraintMapModel);
		serverController.addSecurityConstraintMapping(secConstraintMapModel);
	}

	@Override
	public void unregisterConstraintMapping(final HttpContext httpContext) {
		NullArgumentException.validateNotNull(httpContext, "Http context");
		// NOP
	}

	@Override
	public void registerServletContainerInitializer(
			ServletContainerInitializer servletContainerInitializer,
			Class<?>[] classes, final HttpContext httpContext) {
		NullArgumentException.validateNotNull(httpContext, "Http context");
		final ContextModel contextModel = getOrCreateContext(httpContext);
		LOG.debug("Using context [" + contextModel + "]");

		Set<Class<?>> clazzes = new HashSet<>();
		if (classes != null) {
			Collections.addAll(clazzes, classes);
		}
		Map<ServletContainerInitializer, Set<Class<?>>> containerInitializers = contextModel
				.getContainerInitializers();
		Set<Class<?>> containerInitializersClasses = containerInitializers == null ? null
				: containerInitializers.get(servletContainerInitializer);
		if (!clazzes.equals(containerInitializersClasses)) {
			if (!serviceModel.canBeConfigured(httpContext)) {
				throw new IllegalStateException(
						"Http context already used. ServletContainerInitializer can be set/changed only before first usage");
			}
			contextModel.addContainerInitializer(servletContainerInitializer,
					clazzes);
		}

		serviceModel.addContextModel(contextModel);

	}

	@Override
	public void registerJettyWebXml(URL jettyWebXmlURL, HttpContext httpContext) {
		NullArgumentException.validateNotNull(httpContext, "Http context");
		final ContextModel contextModel = getOrCreateContext(httpContext);
		LOG.debug("Using context [" + contextModel + "]");
		URL contextModelJettyWebXmlURL = contextModel.getJettyWebXmlURL();
		if (!(contextModelJettyWebXmlURL == jettyWebXmlURL || contextModelJettyWebXmlURL != null
				&& contextModelJettyWebXmlURL.equals(jettyWebXmlURL))) {
			if (!serviceModel.canBeConfigured(httpContext)) {
				throw new IllegalStateException(
						"Http context already used. ServletContainerInitializer can be set/changed only before first usage");
			}
			contextModel.setJettyWebXmlUrl(jettyWebXmlURL);
		}
		serviceModel.addContextModel(contextModel);

	}

	private ContextModel getOrCreateContext(final HttpContext httpContext) {
		final WebContainerContext context;
		if (httpContext == null) {
			context = createDefaultHttpContext();
		} else if (!(httpContext instanceof WebContainerContext)) {
			context = new WebContainerContextWrapper(serviceBundle, httpContext);
		} else {
			context = (WebContainerContext) httpContext;
		}
		serverModel.associateHttpContext(context, serviceBundle,
				httpContext instanceof SharedWebContainerContext);
		ContextModel contextModel = serviceModel.getContextModel(context);
		if (contextModel == null) {
			contextModel = new ContextModel(context, serviceBundle,
					bundleClassLoader);
			contextModel.setVirtualHosts(serverController.getConfiguration()
					.getVirtualHosts());
		}
		return contextModel;
	}

	@Override
	public SharedWebContainerContext getDefaultSharedHttpContext() {
		return sharedWebContainerContext;
	}

	@Override
	public void unregisterServletContainerInitializer(HttpContext httpContext) {
		//nothing to do
	}

	@Override
	public void begin(HttpContext httpContext) {
		final ContextModel contextModel = getOrCreateContext(httpContext);
		LOG.debug("Beginning and ssing context [" + contextModel + "]");
		try {
			serverController.getContext(contextModel);
			contextModel.setWebBundle(true);
			//CHECKSTYLE:OFF
		} catch (Exception e) {
			if (e instanceof RuntimeException) {
				throw (RuntimeException) e;
			}
			LOG.error("Exception starting HttpContext registration", e);
		}
		//CHECKSTYLE:ON
	}

	@Override
	public void end(HttpContext httpContext) {
		final ContextModel contextModel = getOrCreateContext(httpContext);
		LOG.debug("Using context [" + contextModel + "]");
		try {
			serverController.getContext(contextModel).start();
			//CHECKSTYLE:OFF
		} catch (Exception e) {
			if (e instanceof RuntimeException) {
				throw (RuntimeException) e;
			}
			LOG.error("Exception finalizing HttpContext registration", e);
		}
		//CHECKSTYLE:ON
	}

	@Override
	public void setConnectorsAndVirtualHosts(List<String> connectors, List<String> virtualHosts,
											 HttpContext httpContext) {
		NullArgumentException.validateNotNull(httpContext, "Http context");
		if (!serviceModel.canBeConfigured(httpContext)) {
			throw new IllegalStateException(
					"Http context already used. ServletContainerInitializer can be set only before first usage");
		}

		final ContextModel contextModel = getOrCreateContext(httpContext);
		LOG.debug("Using context [" + contextModel + "]");
		List<String> realVirtualHosts = new LinkedList<>(virtualHosts);
		if (connectors.size() > 0) {
			for (String connector : connectors) {
				realVirtualHosts.add("@" + connector);
			}
		}
		if (realVirtualHosts.size() == 0) {
			realVirtualHosts = this.serverController.getConfiguration()
					.getVirtualHosts();
		}
		if (LOG.isDebugEnabled()) {
			StringBuilder sb = new StringBuilder("VirtualHostList=[");
			for (String virtualHost : realVirtualHosts) {
				sb.append(virtualHost).append(",");
			}
			sb.append("]");
			LOG.debug(sb.toString());
		}
		contextModel.setVirtualHosts(realVirtualHosts);
		serviceModel.addContextModel(contextModel);
	}

	@Override
	public void registerJspConfigTagLibs(String tagLibLocation, String tagLibUri, HttpContext httpContext) {
		NullArgumentException.validateNotNull(httpContext, "Http context");
		final ContextModel contextModel = getOrCreateContext(httpContext);
		LOG.debug("Using context [" + contextModel + "]");

		contextModel.addTagLibLocation(tagLibLocation);
		contextModel.addTagLibUri(tagLibUri);

		serviceModel.addContextModel(contextModel);
	}

	@Override
	public void registerJspConfigPropertyGroup(List<String> includeCodes,
											   List<String> includePreludes, List<String> urlPatterns, Boolean elIgnored, Boolean scriptingInvalid,
											   Boolean isXml, HttpContext httpContext) {
		NullArgumentException.validateNotNull(httpContext, "Http context");
		final ContextModel contextModel = getOrCreateContext(httpContext);
		LOG.debug("Using context [" + contextModel + "]");

		contextModel.addJspIncludeCodes(includeCodes);
		contextModel.addJspIncludePreludes(includePreludes);
		contextModel.addJspUrlPatterns(urlPatterns);
		contextModel.addJspElIgnored(elIgnored);
		contextModel.addJspScriptingInvalid(scriptingInvalid);
		contextModel.addJspIsXml(isXml);

		serviceModel.addContextModel(contextModel);
	}

	@Override
	public void registerWebSocket(final Object webSocket, final HttpContext httpContext) {
		NullArgumentException.validateNotNull(httpContext, "Http Context");
		NullArgumentException.validateNotNull(webSocket, "WebSocket");

		ContextModel contextModel = getOrCreateContext(httpContext);

		WebSocketModel model = new WebSocketModel(contextModel, webSocket);

		boolean controllerSuccess = false;
		boolean serviceSuccess = false;
		try {
			contextModel.addContainerInitializer(new ServletContainerInitializer() {

				private Integer maxTry = 20;

				@Override
				public void onStartup(Set<Class<?>> c, ServletContext ctx) throws ServletException {
					Callable<Boolean> task = new Callable<Boolean>() {

						@Override
						public Boolean call() throws Exception {
							return registerWebSocket(ctx, 1);
						}
					};

					ExecutorService executor = Executors.newSingleThreadExecutor();
					Future<Boolean> future = executor.submit(task);

					try {
						Boolean success = future.get(maxTry * 500 + 2000, TimeUnit.MILLISECONDS);
						if (success) {
							LOG.info("registered WebSocket");
						} else {
							LOG.error("Failed to create WebSocket, obviosly the endpoint couldn't be registered");
						}
					} catch (InterruptedException | ExecutionException | TimeoutException e) {
						LOG.error("Failed to wait for registering of WebSocket", e);
					}

				}

				private boolean registerWebSocket(ServletContext ctx, int registerTry) {
					if (registerTry == maxTry) {
						LOG.error("Tried to Register Websocket for {} times, will stop now", registerTry);
						return false;
					}
					javax.websocket.server.ServerContainer serverContainer = (javax.websocket.server.ServerContainer) ctx.getAttribute(javax.websocket.server.ServerContainer.class.getName());
					if (serverContainer != null) {
						try {
							serverContainer.addEndpoint(webSocket.getClass());
							return true;
						} catch (DeploymentException e) {
							LOG.error("Failed to register WebSocket", e);
							return false;
						}
					} else {
						try {
							LOG.debug("couldn't find ServerContainer, will try again in 500ms");
							LOG.debug("this is the {} try", registerTry);
							Thread.sleep(500);
							return registerWebSocket(ctx, registerTry++);
						} catch (InterruptedException e) {
							LOG.error("Failed to register WebSocket due to: ", e);
							return false;
						}
					}
				}
			}, null);
			controllerSuccess = true;

			serviceModel.addWebSocketModel(model);
			serviceSuccess = true;
		} finally {
			// as this compensatory actions to work the remove methods should
			// not throw exceptions.
			if (!controllerSuccess) {
				if (serviceSuccess) {
					serviceModel.removeWebSocketModel(webSocket);
				}
			}
		}

		if (!isWebAppWebContainerContext(contextModel)) {
			try {
				serverController.getContext(contextModel).start();
				// CHECKSTYLE:OFF
			} catch (Exception e) {
				LOG.error("Could not start the servlet context for context path ["
						+ contextModel.getContextName() + "]", e);
			} //CHECKSTYLE:ON
		}

	}

	@Override
	public void unregisterWebSocket(Object webSocket, HttpContext httpContext) {
		// TODO Auto-generated method stub
	}

	@Override
	public RequestInfoDTO calculateRequestInfoDTO(Iterator<WhiteboardElement> iterator) {
<<<<<<< HEAD
		// FIXME TBD
		return new RequestInfoDTO();
=======
		return withWhiteboardDtoService(service -> service.calculateRequestInfoDTO(iterator));
>>>>>>> 4f5eed4c
	}

	@Override
	public RuntimeDTO createWhiteboardRuntimeDTO(Iterator<WhiteboardElement> iterator) {
<<<<<<< HEAD
		// FIXME not complete
	    
	    RuntimeDTO runtimeDto = new RuntimeDTO();
	    List<ServletContextDTO> servletContextDTOs = new ArrayList<>();
	    List<FilterDTO> filterDTOs = new ArrayList<>(); //TODO ... 
        
        iterator.forEachRemaining(element -> {
            if (element  instanceof WhiteboardServlet) {
                servletContextDTOs.add(transformToDTO((WhiteboardServlet)element));
            } else if (element instanceof WhiteboardFilter) {
                //TODO: add filter
            } else if (element instanceof WhiteboardErrorPage) {
                //TODO: add error pages
            } else if (element instanceof WhiteboardJspMapping) {
                //TODO: add jsp mappings
            } else if (element instanceof WhiteboardListener) {
                //TODO: add Listeners
            } else if (element instanceof WhiteboardResource) {
                //TODO: add resources
            } else if (element instanceof WhiteboardWelcomeFile) {
                //TODO: add welcomefiles
            }
        });
        
        return runtimeDto;
	}
	
	private ServletContextDTO transformToDTO(WhiteboardServlet whiteBoardServlet) {
        ServletContextDTO dto = new ServletContextDTO();
        
        ServletMapping servletMapping = whiteBoardServlet.getServletMapping();
        
        dto.contextPath = servletMapping.getHttpContextId();
        dto.name = servletMapping.getServletName();
        dto.initParams = servletMapping.getInitParams();

        //FIXME: not complete
        return dto;
    }

=======
		return withWhiteboardDtoService(service -> service.createWhiteboardRuntimeDTO(iterator));
	}

	/**
	 * WhiteboardDtoService is registered as DS component. Should be removed if this class gets full DS support
	 * @param function a function which is applied against WhiteboardDtoService
	 * @param <T> Type of the functions return value
	 * @return value provided by given function
	 */
	private <T> T withWhiteboardDtoService(Function<WhiteboardDtoService, T> function){
		final BundleContext bundleContext = serviceBundle.getBundleContext();
		ServiceReference<WhiteboardDtoService> ref = bundleContext.getServiceReference(WhiteboardDtoService.class);
		if(ref != null){
			WhiteboardDtoService service = bundleContext.getService(ref);
			if(service != null){
				try{
					return function.apply(service);
				}finally {
					bundleContext.ungetService(ref);
				}
			}
		}
		throw new IllegalStateException(String.format("Service '%s' could not be retrieved!", WhiteboardDtoService.class.getName()));
	}



>>>>>>> 4f5eed4c
	@Override
	public String toString() {
		return super.toString() + " for bundle " + serviceBundle;
	}
}<|MERGE_RESOLUTION|>--- conflicted
+++ resolved
@@ -17,11 +17,6 @@
  * limitations under the License.
  */
 package org.ops4j.pax.web.service.internal;
-
-<<<<<<< HEAD
-import static org.hamcrest.CoreMatchers.instanceOf;
-=======
->>>>>>> 4f5eed4c
 
 import java.io.File;
 import java.net.URL;
@@ -101,10 +96,7 @@
 import org.osgi.framework.ServiceReference;
 import org.osgi.service.http.HttpContext;
 import org.osgi.service.http.NamespaceException;
-<<<<<<< HEAD
-=======
 import org.osgi.service.http.runtime.HttpServiceRuntime;
->>>>>>> 4f5eed4c
 import org.osgi.service.http.runtime.dto.FilterDTO;
 import org.osgi.service.http.runtime.dto.RequestInfoDTO;
 import org.osgi.service.http.runtime.dto.RuntimeDTO;
@@ -1329,61 +1321,16 @@
 
 	@Override
 	public RequestInfoDTO calculateRequestInfoDTO(Iterator<WhiteboardElement> iterator) {
-<<<<<<< HEAD
 		// FIXME TBD
-		return new RequestInfoDTO();
-=======
 		return withWhiteboardDtoService(service -> service.calculateRequestInfoDTO(iterator));
->>>>>>> 4f5eed4c
 	}
 
 	@Override
 	public RuntimeDTO createWhiteboardRuntimeDTO(Iterator<WhiteboardElement> iterator) {
-<<<<<<< HEAD
-		// FIXME not complete
-	    
-	    RuntimeDTO runtimeDto = new RuntimeDTO();
-	    List<ServletContextDTO> servletContextDTOs = new ArrayList<>();
-	    List<FilterDTO> filterDTOs = new ArrayList<>(); //TODO ... 
-        
-        iterator.forEachRemaining(element -> {
-            if (element  instanceof WhiteboardServlet) {
-                servletContextDTOs.add(transformToDTO((WhiteboardServlet)element));
-            } else if (element instanceof WhiteboardFilter) {
-                //TODO: add filter
-            } else if (element instanceof WhiteboardErrorPage) {
-                //TODO: add error pages
-            } else if (element instanceof WhiteboardJspMapping) {
-                //TODO: add jsp mappings
-            } else if (element instanceof WhiteboardListener) {
-                //TODO: add Listeners
-            } else if (element instanceof WhiteboardResource) {
-                //TODO: add resources
-            } else if (element instanceof WhiteboardWelcomeFile) {
-                //TODO: add welcomefiles
-            }
-        });
-        
-        return runtimeDto;
-	}
+		return withWhiteboardDtoService(service -> service.createWhiteboardRuntimeDTO(iterator));
+	}
+
 	
-	private ServletContextDTO transformToDTO(WhiteboardServlet whiteBoardServlet) {
-        ServletContextDTO dto = new ServletContextDTO();
-        
-        ServletMapping servletMapping = whiteBoardServlet.getServletMapping();
-        
-        dto.contextPath = servletMapping.getHttpContextId();
-        dto.name = servletMapping.getServletName();
-        dto.initParams = servletMapping.getInitParams();
-
-        //FIXME: not complete
-        return dto;
-    }
-
-=======
-		return withWhiteboardDtoService(service -> service.createWhiteboardRuntimeDTO(iterator));
-	}
-
 	/**
 	 * WhiteboardDtoService is registered as DS component. Should be removed if this class gets full DS support
 	 * @param function a function which is applied against WhiteboardDtoService
@@ -1408,7 +1355,6 @@
 
 
 
->>>>>>> 4f5eed4c
 	@Override
 	public String toString() {
 		return super.toString() + " for bundle " + serviceBundle;
