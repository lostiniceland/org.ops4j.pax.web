target
<<<<<<< HEAD
*.iml
*.ipr
*.iws
=======
.settings
.project
.classpath
*.iws
*.ipr
*.iml
>>>>>>> d4e737eb
<|MERGE_RESOLUTION|>--- conflicted
+++ resolved
@@ -1,13 +1,7 @@
 target
-<<<<<<< HEAD
-*.iml
-*.ipr
-*.iws
-=======
 .settings
 .project
 .classpath
 *.iws
 *.ipr
-*.iml
->>>>>>> d4e737eb
+*.iml